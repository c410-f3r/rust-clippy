// run-rustfix

#![allow(dead_code, unused)]

use std::collections::*;

#[warn(clippy::all)]
struct Unrelated(Vec<u8>);
impl Unrelated {
    fn next(&self) -> std::slice::Iter<u8> {
        self.0.iter()
    }

    fn iter(&self) -> std::slice::Iter<u8> {
        self.0.iter()
    }
}

#[warn(
    clippy::needless_range_loop,
    clippy::explicit_iter_loop,
    clippy::explicit_into_iter_loop,
    clippy::iter_next_loop,
    clippy::for_kv_map
)]
<<<<<<< HEAD
#[allow(
    clippy::linkedlist,
    clippy::shadow_unrelated,
    clippy::unnecessary_mut_passed,
    clippy::similar_names
)]
=======
#[allow(clippy::linkedlist, clippy::unnecessary_mut_passed, clippy::similar_names)]
>>>>>>> 01ea06ac
#[allow(unused_variables)]
fn main() {
    let mut vec = vec![1, 2, 3, 4];

    // See #601
    for i in 0..10 {
        // no error, id_col does not exist outside the loop
        let mut id_col = vec![0f64; 10];
        id_col[i] = 1f64;
    }

    for _v in vec.iter() {}

    for _v in vec.iter_mut() {}

    let out_vec = vec![1, 2, 3];
    for _v in out_vec.into_iter() {}

    for _v in &vec {} // these are fine
    for _v in &mut vec {} // these are fine

    for _v in [1, 2, 3].iter() {}

    for _v in (&mut [1, 2, 3]).iter() {} // no error

    for _v in [0; 32].iter() {}

    for _v in [0; 33].iter() {} // no error

    let ll: LinkedList<()> = LinkedList::new();
    for _v in ll.iter() {}

    let vd: VecDeque<()> = VecDeque::new();
    for _v in vd.iter() {}

    let bh: BinaryHeap<()> = BinaryHeap::new();
    for _v in bh.iter() {}

    let hm: HashMap<(), ()> = HashMap::new();
    for _v in hm.iter() {}

    let bt: BTreeMap<(), ()> = BTreeMap::new();
    for _v in bt.iter() {}

    let hs: HashSet<()> = HashSet::new();
    for _v in hs.iter() {}

    let bs: BTreeSet<()> = BTreeSet::new();
    for _v in bs.iter() {}

    let u = Unrelated(vec![]);
    for _v in u.next() {} // no error
    for _v in u.iter() {} // no error

    let mut out = vec![];
    vec.iter().cloned().map(|x| out.push(x)).collect::<Vec<_>>();
    let _y = vec.iter().cloned().map(|x| out.push(x)).collect::<Vec<_>>(); // this is fine

    // Loop with explicit counter variable

    // Potential false positives
    let mut _index = 0;
    _index = 1;
    for _v in &vec {
        _index += 1
    }

    let mut _index = 0;
    _index += 1;
    for _v in &vec {
        _index += 1
    }

    let mut _index = 0;
    if true {
        _index = 1
    }
    for _v in &vec {
        _index += 1
    }

    let mut _index = 0;
    let mut _index = 1;
    for _v in &vec {
        _index += 1
    }

    let mut _index = 0;
    for _v in &vec {
        _index += 1;
        _index += 1
    }

    let mut _index = 0;
    for _v in &vec {
        _index *= 2;
        _index += 1
    }

    let mut _index = 0;
    for _v in &vec {
        _index = 1;
        _index += 1
    }

    let mut _index = 0;

    for _v in &vec {
        let mut _index = 0;
        _index += 1
    }

    let mut _index = 0;
    for _v in &vec {
        _index += 1;
        _index = 0;
    }

    let mut _index = 0;
    for _v in &vec {
        for _x in 0..1 {
            _index += 1;
        }
        _index += 1
    }

    let mut _index = 0;
    for x in &vec {
        if *x == 1 {
            _index += 1
        }
    }

    let mut _index = 0;
    if true {
        _index = 1
    };
    for _v in &vec {
        _index += 1
    }

    let mut _index = 1;
    if false {
        _index = 0
    };
    for _v in &vec {
        _index += 1
    }

    let mut index = 0;
    {
        let mut _x = &mut index;
    }
    for _v in &vec {
        _index += 1
    }

    let mut index = 0;
    for _v in &vec {
        index += 1
    }
    println!("index: {}", index);

    fn f<T>(_: &T, _: &T) -> bool {
        unimplemented!()
    }
    fn g<T>(_: &mut [T], _: usize, _: usize) {
        unimplemented!()
    }
    for i in 1..vec.len() {
        if f(&vec[i - 1], &vec[i]) {
            g(&mut vec, i - 1, i);
        }
    }

    for mid in 1..vec.len() {
        let (_, _) = vec.split_at(mid);
    }
}

fn partition<T: PartialOrd + Send>(v: &mut [T]) -> usize {
    let pivot = v.len() - 1;
    let mut i = 0;
    for j in 0..pivot {
        if v[j] <= v[pivot] {
            v.swap(i, j);
            i += 1;
        }
    }
    v.swap(i, pivot);
    i
}

#[warn(clippy::needless_range_loop)]
pub fn manual_copy_same_destination(dst: &mut [i32], d: usize, s: usize) {
    // Same source and destination - don't trigger lint
    for i in 0..dst.len() {
        dst[d + i] = dst[s + i];
    }
}

mod issue_2496 {
    pub trait Handle {
        fn new_for_index(index: usize) -> Self;
        fn index(&self) -> usize;
    }

    pub fn test<H: Handle>() -> H {
        for x in 0..5 {
            let next_handle = H::new_for_index(x);
            println!("{}", next_handle.index());
        }
        unimplemented!()
    }
}

// explicit_into_iter_loop bad suggestions
#[warn(clippy::explicit_into_iter_loop, clippy::explicit_iter_loop)]
mod issue_4958 {
    fn takes_iterator<T>(iterator: &T)
    where
        for<'a> &'a T: IntoIterator<Item = &'a String>,
    {
        for i in iterator.into_iter() {
            println!("{}", i);
        }
    }

    struct T;
    impl IntoIterator for &T {
        type Item = ();
        type IntoIter = std::vec::IntoIter<Self::Item>;
        fn into_iter(self) -> Self::IntoIter {
            vec![].into_iter()
        }
    }

    fn more_tests() {
        let t = T;
        let r = &t;
        let rr = &&t;

        // This case is handled by `explicit_iter_loop`. No idea why.
        for _ in t.into_iter() {}

        for _ in r.into_iter() {}

        // No suggestion for this.
        // We'd have to suggest `for _ in *rr {}` which is less clear.
        for _ in rr.into_iter() {}
    }
}

// explicit_into_iter_loop
#[warn(clippy::explicit_into_iter_loop)]
mod issue_6900 {
    struct S;
    impl S {
        #[allow(clippy::should_implement_trait)]
        pub fn into_iter<T>(self) -> I<T> {
            unimplemented!()
        }
    }

    struct I<T>(T);
    impl<T> Iterator for I<T> {
        type Item = T;
        fn next(&mut self) -> Option<Self::Item> {
            unimplemented!()
        }
    }

    fn f() {
        for _ in S.into_iter::<u32>() {
            unimplemented!()
        }
    }
}<|MERGE_RESOLUTION|>--- conflicted
+++ resolved
@@ -23,16 +23,7 @@
     clippy::iter_next_loop,
     clippy::for_kv_map
 )]
-<<<<<<< HEAD
-#[allow(
-    clippy::linkedlist,
-    clippy::shadow_unrelated,
-    clippy::unnecessary_mut_passed,
-    clippy::similar_names
-)]
-=======
 #[allow(clippy::linkedlist, clippy::unnecessary_mut_passed, clippy::similar_names)]
->>>>>>> 01ea06ac
 #[allow(unused_variables)]
 fn main() {
     let mut vec = vec![1, 2, 3, 4];
