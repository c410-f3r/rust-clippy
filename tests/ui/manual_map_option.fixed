--- conflicted
+++ resolved
@@ -128,12 +128,9 @@
             None => None,
         };
     }
-<<<<<<< HEAD
-=======
 
     // #6847
     if Some(0).is_some() {
         Some(0)
     } else { Some(0).map(|x| x + 1) };
->>>>>>> 981ffa7c
 }