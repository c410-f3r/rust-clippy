--- conflicted
+++ resolved
@@ -565,8 +565,6 @@
     "check if files included in documentation are behind `cfg(doc)`"
 }
 
-<<<<<<< HEAD
-=======
 declare_clippy_lint! {
     /// ### What it does
     /// Warns if a link reference definition appears at the start of a
@@ -593,7 +591,6 @@
     "link reference defined in list item or quote"
 }
 
->>>>>>> 62407104
 pub struct Documentation {
     valid_idents: FxHashSet<String>,
     check_private_items: bool,
@@ -951,11 +948,11 @@
                             );
                             refdefrange.start - range.start
                         } else {
-							let mut start = next_range.start;
-							if start > 0 && doc.as_bytes().get(start - 1) == Some(&b'\\') {
-								// backslashes aren't in the event stream...
-								start -= 1;
-							}
+                            let mut start = next_range.start;
+                            if start > 0 && doc.as_bytes().get(start - 1) == Some(&b'\\') {
+                                // backslashes aren't in the event stream...
+                                start -= 1;
+                            }
                             start - range.start
                         }
                     } else {
