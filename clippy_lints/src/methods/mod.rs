mod bind_instead_of_map;
mod bytecount;
mod bytes_count_to_len;
mod bytes_nth;
mod case_sensitive_file_extension_comparisons;
mod chars_cmp;
mod chars_cmp_with_unwrap;
mod chars_last_cmp;
mod chars_last_cmp_with_unwrap;
mod chars_next_cmp;
mod chars_next_cmp_with_unwrap;
mod clear_with_drain;
mod clone_on_copy;
mod clone_on_ref_ptr;
mod cloned_instead_of_copied;
mod collapsible_str_replace;
mod double_ended_iterator_last;
mod drain_collect;
mod err_expect;
mod expect_fun_call;
mod extend_with_drain;
mod filetype_is_file;
mod filter_map;
mod filter_map_bool_then;
mod filter_map_identity;
mod filter_map_next;
mod filter_next;
mod flat_map_identity;
mod flat_map_option;
mod format_collect;
mod from_iter_instead_of_collect;
mod get_first;
mod get_last_with_len;
mod get_unwrap;
mod implicit_clone;
mod inefficient_to_string;
mod inspect_for_each;
mod into_iter_on_ref;
mod io_other_error;
mod is_digit_ascii_radix;
mod is_empty;
mod iter_cloned_collect;
mod iter_count;
mod iter_filter;
mod iter_kv_map;
mod iter_next_slice;
mod iter_nth;
mod iter_nth_zero;
mod iter_on_single_or_empty_collections;
mod iter_out_of_bounds;
mod iter_overeager_cloned;
mod iter_skip_next;
mod iter_skip_zero;
mod iter_with_drain;
mod iterator_step_by_zero;
mod join_absolute_paths;
mod manual_c_str_literals;
mod manual_contains;
mod manual_inspect;
mod manual_is_variant_and;
mod manual_next_back;
mod manual_ok_or;
mod manual_repeat_n;
mod manual_saturating_arithmetic;
mod manual_str_repeat;
mod manual_try_fold;
mod map_all_any_identity;
mod map_clone;
mod map_collect_result_unit;
mod map_err_ignore;
mod map_flatten;
mod map_identity;
mod map_unwrap_or;
mod map_with_unused_argument_over_ranges;
mod mut_mutex_lock;
mod needless_as_bytes;
mod needless_character_iteration;
mod needless_collect;
mod needless_option_as_deref;
mod needless_option_take;
mod no_effect_replace;
mod obfuscated_if_else;
mod ok_expect;
mod open_options;
mod option_as_ref_cloned;
mod option_as_ref_deref;
mod option_map_or_none;
mod option_map_unwrap_or;
mod or_fun_call;
mod or_then_unwrap;
mod path_buf_push_overwrite;
mod path_ends_with_ext;
mod range_zip_with_len;
mod read_line_without_trim;
mod readonly_write_lock;
mod redundant_as_str;
mod repeat_once;
mod result_map_or_else_none;
mod return_and_then;
mod search_is_some;
mod seek_from_current;
mod seek_to_start_instead_of_rewind;
mod single_char_add_str;
mod single_char_insert_string;
mod single_char_push_string;
mod skip_while_next;
mod sliced_string_as_bytes;
mod stable_sort_primitive;
mod str_split;
mod str_splitn;
mod string_extend_chars;
mod string_lit_chars_any;
mod suspicious_command_arg_space;
mod suspicious_map;
mod suspicious_splitn;
mod suspicious_to_owned;
mod type_id_on_box;
mod unbuffered_bytes;
mod uninit_assumed_init;
mod unit_hash;
mod unnecessary_fallible_conversions;
mod unnecessary_filter_map;
mod unnecessary_first_then_check;
mod unnecessary_fold;
mod unnecessary_get_then_check;
mod unnecessary_iter_cloned;
mod unnecessary_join;
mod unnecessary_lazy_eval;
mod unnecessary_literal_unwrap;
mod unnecessary_map_or;
mod unnecessary_min_or_max;
mod unnecessary_result_map_or_else;
mod unnecessary_sort_by;
mod unnecessary_to_owned;
mod unused_enumerate_index;
mod unwrap_expect_used;
mod useless_asref;
mod useless_nonzero_new_unchecked;
mod utils;
mod vec_resize_to_zero;
mod verbose_file_reads;
mod waker_clone_wake;
mod wrong_self_convention;
mod zst_offset;

use clippy_config::Conf;
use clippy_utils::consts::{ConstEvalCtxt, Constant};
use clippy_utils::diagnostics::{span_lint, span_lint_and_help};
use clippy_utils::macros::FormatArgsStorage;
use clippy_utils::msrvs::{self, Msrv};
use clippy_utils::ty::{contains_ty_adt_constructor_opaque, implements_trait, is_copy, is_type_diagnostic_item};
use clippy_utils::{contains_return, is_bool, is_trait_method, iter_input_pats, peel_blocks, return_ty};
pub use path_ends_with_ext::DEFAULT_ALLOWED_DOTFILES;
use rustc_abi::ExternAbi;
use rustc_data_structures::fx::FxHashSet;
use rustc_hir as hir;
use rustc_hir::{Expr, ExprKind, Node, Stmt, StmtKind, TraitItem, TraitItemKind};
use rustc_lint::{LateContext, LateLintPass, LintContext};
use rustc_middle::ty::{self, TraitRef, Ty};
use rustc_session::impl_lint_pass;
use rustc_span::{Span, sym};

declare_clippy_lint! {
    /// ### What it does
    /// Checks for usage of `cloned()` on an `Iterator` or `Option` where
    /// `copied()` could be used instead.
    ///
    /// ### Why is this bad?
    /// `copied()` is better because it guarantees that the type being cloned
    /// implements `Copy`.
    ///
    /// ### Example
    /// ```no_run
    /// [1, 2, 3].iter().cloned();
    /// ```
    /// Use instead:
    /// ```no_run
    /// [1, 2, 3].iter().copied();
    /// ```
    #[clippy::version = "1.53.0"]
    pub CLONED_INSTEAD_OF_COPIED,
    pedantic,
    "used `cloned` where `copied` could be used instead"
}

declare_clippy_lint! {
    /// ### What it does
    /// Checks for consecutive calls to `str::replace` (2 or more)
    /// that can be collapsed into a single call.
    ///
    /// ### Why is this bad?
    /// Consecutive `str::replace` calls scan the string multiple times
    /// with repetitive code.
    ///
    /// ### Example
    /// ```no_run
    /// let hello = "hesuo worpd"
    ///     .replace('s', "l")
    ///     .replace("u", "l")
    ///     .replace('p', "l");
    /// ```
    /// Use instead:
    /// ```no_run
    /// let hello = "hesuo worpd".replace(['s', 'u', 'p'], "l");
    /// ```
    #[clippy::version = "1.65.0"]
    pub COLLAPSIBLE_STR_REPLACE,
    perf,
    "collapse consecutive calls to str::replace (2 or more) into a single call"
}

declare_clippy_lint! {
    /// ### What it does
    /// Checks for usage of `_.cloned().<func>()` where call to `.cloned()` can be postponed.
    ///
    /// ### Why is this bad?
    /// It's often inefficient to clone all elements of an iterator, when eventually, only some
    /// of them will be consumed.
    ///
    /// ### Known Problems
    /// This `lint` removes the side of effect of cloning items in the iterator.
    /// A code that relies on that side-effect could fail.
    ///
    /// ### Examples
    /// ```no_run
    /// # let vec = vec!["string".to_string()];
    /// vec.iter().cloned().take(10);
    /// vec.iter().cloned().last();
    /// ```
    ///
    /// Use instead:
    /// ```no_run
    /// # let vec = vec!["string".to_string()];
    /// vec.iter().take(10).cloned();
    /// vec.iter().last().cloned();
    /// ```
    #[clippy::version = "1.60.0"]
    pub ITER_OVEREAGER_CLONED,
    perf,
    "using `cloned()` early with `Iterator::iter()` can lead to some performance inefficiencies"
}

declare_clippy_lint! {
    /// ### What it does
    /// Checks for usage of `Iterator::flat_map()` where `filter_map()` could be
    /// used instead.
    ///
    /// ### Why is this bad?
    /// `filter_map()` is known to always produce 0 or 1 output items per input item,
    /// rather than however many the inner iterator type produces.
    /// Therefore, it maintains the upper bound in `Iterator::size_hint()`,
    /// and communicates to the reader that the input items are not being expanded into
    /// multiple output items without their having to notice that the mapping function
    /// returns an `Option`.
    ///
    /// ### Example
    /// ```no_run
    /// let nums: Vec<i32> = ["1", "2", "whee!"].iter().flat_map(|x| x.parse().ok()).collect();
    /// ```
    /// Use instead:
    /// ```no_run
    /// let nums: Vec<i32> = ["1", "2", "whee!"].iter().filter_map(|x| x.parse().ok()).collect();
    /// ```
    #[clippy::version = "1.53.0"]
    pub FLAT_MAP_OPTION,
    pedantic,
    "used `flat_map` where `filter_map` could be used instead"
}

declare_clippy_lint! {
    /// ### What it does
    /// Checks for `.unwrap()` or `.unwrap_err()` calls on `Result`s and `.unwrap()` call on `Option`s.
    ///
    /// ### Why restrict this?
    /// It is better to handle the `None` or `Err` case,
    /// or at least call `.expect(_)` with a more helpful message. Still, for a lot of
    /// quick-and-dirty code, `unwrap` is a good choice, which is why this lint is
    /// `Allow` by default.
    ///
    /// `result.unwrap()` will let the thread panic on `Err` values.
    /// Normally, you want to implement more sophisticated error handling,
    /// and propagate errors upwards with `?` operator.
    ///
    /// Even if you want to panic on errors, not all `Error`s implement good
    /// messages on display. Therefore, it may be beneficial to look at the places
    /// where they may get displayed. Activate this lint to do just that.
    ///
    /// ### Examples
    /// ```no_run
    /// # let option = Some(1);
    /// # let result: Result<usize, ()> = Ok(1);
    /// option.unwrap();
    /// result.unwrap();
    /// ```
    ///
    /// Use instead:
    /// ```no_run
    /// # let option = Some(1);
    /// # let result: Result<usize, ()> = Ok(1);
    /// option.expect("more helpful message");
    /// result.expect("more helpful message");
    /// ```
    ///
    /// If [expect_used](#expect_used) is enabled, instead:
    /// ```rust,ignore
    /// # let option = Some(1);
    /// # let result: Result<usize, ()> = Ok(1);
    /// option?;
    ///
    /// // or
    ///
    /// result?;
    /// ```
    #[clippy::version = "1.45.0"]
    pub UNWRAP_USED,
    restriction,
    "using `.unwrap()` on `Result` or `Option`, which should at least get a better message using `expect()`"
}

declare_clippy_lint! {
    /// ### What it does
    /// Checks for `.unwrap()` related calls on `Result`s and `Option`s that are constructed.
    ///
    /// ### Why is this bad?
    /// It is better to write the value directly without the indirection.
    ///
    /// ### Examples
    /// ```no_run
    /// let val1 = Some(1).unwrap();
    /// let val2 = Ok::<_, ()>(1).unwrap();
    /// let val3 = Err::<(), _>(1).unwrap_err();
    /// ```
    ///
    /// Use instead:
    /// ```no_run
    /// let val1 = 1;
    /// let val2 = 1;
    /// let val3 = 1;
    /// ```
    #[clippy::version = "1.72.0"]
    pub UNNECESSARY_LITERAL_UNWRAP,
    complexity,
    "using `unwrap()` related calls on `Result` and `Option` constructors"
}

declare_clippy_lint! {
    /// ### What it does
    /// Checks for `.expect()` or `.expect_err()` calls on `Result`s and `.expect()` call on `Option`s.
    ///
    /// ### Why restrict this?
    /// Usually it is better to handle the `None` or `Err` case.
    /// Still, for a lot of quick-and-dirty code, `expect` is a good choice, which is why
    /// this lint is `Allow` by default.
    ///
    /// `result.expect()` will let the thread panic on `Err`
    /// values. Normally, you want to implement more sophisticated error handling,
    /// and propagate errors upwards with `?` operator.
    ///
    /// ### Examples
    /// ```rust,ignore
    /// # let option = Some(1);
    /// # let result: Result<usize, ()> = Ok(1);
    /// option.expect("one");
    /// result.expect("one");
    /// ```
    ///
    /// Use instead:
    /// ```rust,ignore
    /// # let option = Some(1);
    /// # let result: Result<usize, ()> = Ok(1);
    /// option?;
    ///
    /// // or
    ///
    /// result?;
    /// ```
    #[clippy::version = "1.45.0"]
    pub EXPECT_USED,
    restriction,
    "using `.expect()` on `Result` or `Option`, which might be better handled"
}

declare_clippy_lint! {
    /// ### What it does
    /// Checks for methods that should live in a trait
    /// implementation of a `std` trait (see [llogiq's blog
    /// post](http://llogiq.github.io/2015/07/30/traits.html) for further
    /// information) instead of an inherent implementation.
    ///
    /// ### Why is this bad?
    /// Implementing the traits improve ergonomics for users of
    /// the code, often with very little cost. Also people seeing a `mul(...)`
    /// method
    /// may expect `*` to work equally, so you should have good reason to disappoint
    /// them.
    ///
    /// ### Example
    /// ```no_run
    /// struct X;
    /// impl X {
    ///     fn add(&self, other: &X) -> X {
    ///         // ..
    /// # X
    ///     }
    /// }
    /// ```
    #[clippy::version = "pre 1.29.0"]
    pub SHOULD_IMPLEMENT_TRAIT,
    style,
    "defining a method that should be implementing a std trait"
}

declare_clippy_lint! {
    /// ### What it does
    /// Checks for methods with certain name prefixes or suffixes, and which
    /// do not adhere to standard conventions regarding how `self` is taken.
    /// The actual rules are:
    ///
    /// |Prefix |Postfix     |`self` taken                   | `self` type  |
    /// |-------|------------|-------------------------------|--------------|
    /// |`as_`  | none       |`&self` or `&mut self`         | any          |
    /// |`from_`| none       | none                          | any          |
    /// |`into_`| none       |`self`                         | any          |
    /// |`is_`  | none       |`&mut self` or `&self` or none | any          |
    /// |`to_`  | `_mut`     |`&mut self`                    | any          |
    /// |`to_`  | not `_mut` |`self`                         | `Copy`       |
    /// |`to_`  | not `_mut` |`&self`                        | not `Copy`   |
    ///
    /// Note: Clippy doesn't trigger methods with `to_` prefix in:
    /// - Traits definition.
    /// Clippy can not tell if a type that implements a trait is `Copy` or not.
    /// - Traits implementation, when `&self` is taken.
    /// The method signature is controlled by the trait and often `&self` is required for all types that implement the trait
    /// (see e.g. the `std::string::ToString` trait).
    ///
    /// Clippy allows `Pin<&Self>` and `Pin<&mut Self>` if `&self` and `&mut self` is required.
    ///
    /// Please find more info here:
    /// https://rust-lang.github.io/api-guidelines/naming.html#ad-hoc-conversions-follow-as_-to_-into_-conventions-c-conv
    ///
    /// ### Why is this bad?
    /// Consistency breeds readability. If you follow the
    /// conventions, your users won't be surprised that they, e.g., need to supply a
    /// mutable reference to a `as_..` function.
    ///
    /// ### Example
    /// ```no_run
    /// # struct X;
    /// impl X {
    ///     fn as_str(self) -> &'static str {
    ///         // ..
    /// # ""
    ///     }
    /// }
    /// ```
    ///
    /// Use instead:
    /// ```no_run
    /// # struct X;
    /// impl X {
    ///     fn as_str(&self) -> &'static str {
    ///         // ..
    /// # ""
    ///     }
    /// }
    /// ```
    #[clippy::version = "pre 1.29.0"]
    pub WRONG_SELF_CONVENTION,
    style,
    "defining a method named with an established prefix (like \"into_\") that takes `self` with the wrong convention"
}

declare_clippy_lint! {
    /// ### What it does
    /// Checks for usage of `ok().expect(..)`.
    ///
    /// ### Why is this bad?
    /// Because you usually call `expect()` on the `Result`
    /// directly to get a better error message.
    ///
    /// ### Known problems
    /// The error type needs to implement `Debug`
    ///
    /// ### Example
    /// ```no_run
    /// # let x = Ok::<_, ()>(());
    /// x.ok().expect("why did I do this again?");
    /// ```
    ///
    /// Use instead:
    /// ```no_run
    /// # let x = Ok::<_, ()>(());
    /// x.expect("why did I do this again?");
    /// ```
    #[clippy::version = "pre 1.29.0"]
    pub OK_EXPECT,
    style,
    "using `ok().expect()`, which gives worse error messages than calling `expect` directly on the Result"
}

declare_clippy_lint! {
    /// ### What it does
    /// Checks for `.err().expect()` calls on the `Result` type.
    ///
    /// ### Why is this bad?
    /// `.expect_err()` can be called directly to avoid the extra type conversion from `err()`.
    ///
    /// ### Example
    /// ```should_panic
    /// let x: Result<u32, &str> = Ok(10);
    /// x.err().expect("Testing err().expect()");
    /// ```
    /// Use instead:
    /// ```should_panic
    /// let x: Result<u32, &str> = Ok(10);
    /// x.expect_err("Testing expect_err");
    /// ```
    #[clippy::version = "1.62.0"]
    pub ERR_EXPECT,
    style,
    r#"using `.err().expect("")` when `.expect_err("")` can be used"#
}

declare_clippy_lint! {
    /// ### What it does
    /// Checks for usages of the following functions with an argument that constructs a default value
    /// (e.g., `Default::default` or `String::new`):
    /// - `unwrap_or`
    /// - `unwrap_or_else`
    /// - `or_insert`
    /// - `or_insert_with`
    ///
    /// ### Why is this bad?
    /// Readability. Using `unwrap_or_default` in place of `unwrap_or`/`unwrap_or_else`, or `or_default`
    /// in place of `or_insert`/`or_insert_with`, is simpler and more concise.
    ///
    /// ### Known problems
    /// In some cases, the argument of `unwrap_or`, etc. is needed for type inference. The lint uses a
    /// heuristic to try to identify such cases. However, the heuristic can produce false negatives.
    ///
    /// ### Examples
    /// ```no_run
    /// # let x = Some(1);
    /// # let mut map = std::collections::HashMap::<u64, String>::new();
    /// x.unwrap_or(Default::default());
    /// map.entry(42).or_insert_with(String::new);
    /// ```
    ///
    /// Use instead:
    /// ```no_run
    /// # let x = Some(1);
    /// # let mut map = std::collections::HashMap::<u64, String>::new();
    /// x.unwrap_or_default();
    /// map.entry(42).or_default();
    /// ```
    #[clippy::version = "1.56.0"]
    pub UNWRAP_OR_DEFAULT,
    style,
    "using `.unwrap_or`, etc. with an argument that constructs a default value"
}

declare_clippy_lint! {
    /// ### What it does
    /// Checks for usage of `option.map(_).unwrap_or(_)` or `option.map(_).unwrap_or_else(_)` or
    /// `result.map(_).unwrap_or_else(_)`.
    ///
    /// ### Why is this bad?
    /// Readability, these can be written more concisely (resp.) as
    /// `option.map_or(_, _)`, `option.map_or_else(_, _)` and `result.map_or_else(_, _)`.
    ///
    /// ### Known problems
    /// The order of the arguments is not in execution order
    ///
    /// ### Examples
    /// ```no_run
    /// # let option = Some(1);
    /// # let result: Result<usize, ()> = Ok(1);
    /// # fn some_function(foo: ()) -> usize { 1 }
    /// option.map(|a| a + 1).unwrap_or(0);
    /// option.map(|a| a > 10).unwrap_or(false);
    /// result.map(|a| a + 1).unwrap_or_else(some_function);
    /// ```
    ///
    /// Use instead:
    /// ```no_run
    /// # let option = Some(1);
    /// # let result: Result<usize, ()> = Ok(1);
    /// # fn some_function(foo: ()) -> usize { 1 }
    /// option.map_or(0, |a| a + 1);
    /// option.is_some_and(|a| a > 10);
    /// result.map_or_else(some_function, |a| a + 1);
    /// ```
    #[clippy::version = "1.45.0"]
    pub MAP_UNWRAP_OR,
    pedantic,
    "using `.map(f).unwrap_or(a)` or `.map(f).unwrap_or_else(func)`, which are more succinctly expressed as `map_or(a, f)` or `map_or_else(a, f)`"
}

declare_clippy_lint! {
    /// ### What it does
    /// Checks for usage of `_.map_or(None, _)`.
    ///
    /// ### Why is this bad?
    /// Readability, this can be written more concisely as
    /// `_.and_then(_)`.
    ///
    /// ### Known problems
    /// The order of the arguments is not in execution order.
    ///
    /// ### Example
    /// ```no_run
    /// # let opt = Some(1);
    /// opt.map_or(None, |a| Some(a + 1));
    /// ```
    ///
    /// Use instead:
    /// ```no_run
    /// # let opt = Some(1);
    /// opt.and_then(|a| Some(a + 1));
    /// ```
    #[clippy::version = "pre 1.29.0"]
    pub OPTION_MAP_OR_NONE,
    style,
    "using `Option.map_or(None, f)`, which is more succinctly expressed as `and_then(f)`"
}

declare_clippy_lint! {
    /// ### What it does
    /// Checks for usage of `_.map_or(None, Some)`.
    ///
    /// ### Why is this bad?
    /// Readability, this can be written more concisely as
    /// `_.ok()`.
    ///
    /// ### Example
    /// ```no_run
    /// # let r: Result<u32, &str> = Ok(1);
    /// assert_eq!(Some(1), r.map_or(None, Some));
    /// ```
    ///
    /// Use instead:
    /// ```no_run
    /// # let r: Result<u32, &str> = Ok(1);
    /// assert_eq!(Some(1), r.ok());
    /// ```
    #[clippy::version = "1.44.0"]
    pub RESULT_MAP_OR_INTO_OPTION,
    style,
    "using `Result.map_or(None, Some)`, which is more succinctly expressed as `ok()`"
}

declare_clippy_lint! {
    /// ### What it does
    /// Checks for usage of `_.and_then(|x| Some(y))`, `_.and_then(|x| Ok(y))`
    /// or `_.or_else(|x| Err(y))`.
    ///
    /// ### Why is this bad?
    /// This can be written more concisely as `_.map(|x| y)` or `_.map_err(|x| y)`.
    ///
    /// ### Example
    /// ```no_run
    /// # fn opt() -> Option<&'static str> { Some("42") }
    /// # fn res() -> Result<&'static str, &'static str> { Ok("42") }
    /// let _ = opt().and_then(|s| Some(s.len()));
    /// let _ = res().and_then(|s| if s.len() == 42 { Ok(10) } else { Ok(20) });
    /// let _ = res().or_else(|s| if s.len() == 42 { Err(10) } else { Err(20) });
    /// ```
    ///
    /// The correct use would be:
    ///
    /// ```no_run
    /// # fn opt() -> Option<&'static str> { Some("42") }
    /// # fn res() -> Result<&'static str, &'static str> { Ok("42") }
    /// let _ = opt().map(|s| s.len());
    /// let _ = res().map(|s| if s.len() == 42 { 10 } else { 20 });
    /// let _ = res().map_err(|s| if s.len() == 42 { 10 } else { 20 });
    /// ```
    #[clippy::version = "1.45.0"]
    pub BIND_INSTEAD_OF_MAP,
    complexity,
    "using `Option.and_then(|x| Some(y))`, which is more succinctly expressed as `map(|x| y)`"
}

declare_clippy_lint! {
    /// ### What it does
    /// Checks for usage of `_.filter(_).next()`.
    ///
    /// ### Why is this bad?
    /// Readability, this can be written more concisely as
    /// `_.find(_)`.
    ///
    /// ### Example
    /// ```no_run
    /// # let vec = vec![1];
    /// vec.iter().filter(|x| **x == 0).next();
    /// ```
    ///
    /// Use instead:
    /// ```no_run
    /// # let vec = vec![1];
    /// vec.iter().find(|x| **x == 0);
    /// ```
    #[clippy::version = "pre 1.29.0"]
    pub FILTER_NEXT,
    complexity,
    "using `filter(p).next()`, which is more succinctly expressed as `.find(p)`"
}

declare_clippy_lint! {
    /// ### What it does
    /// Checks for usage of `_.skip_while(condition).next()`.
    ///
    /// ### Why is this bad?
    /// Readability, this can be written more concisely as
    /// `_.find(!condition)`.
    ///
    /// ### Example
    /// ```no_run
    /// # let vec = vec![1];
    /// vec.iter().skip_while(|x| **x == 0).next();
    /// ```
    ///
    /// Use instead:
    /// ```no_run
    /// # let vec = vec![1];
    /// vec.iter().find(|x| **x != 0);
    /// ```
    #[clippy::version = "1.42.0"]
    pub SKIP_WHILE_NEXT,
    complexity,
    "using `skip_while(p).next()`, which is more succinctly expressed as `.find(!p)`"
}

declare_clippy_lint! {
    /// ### What it does
    /// Checks for usage of `_.map(_).flatten(_)` on `Iterator` and `Option`
    ///
    /// ### Why is this bad?
    /// Readability, this can be written more concisely as
    /// `_.flat_map(_)` for `Iterator` or `_.and_then(_)` for `Option`
    ///
    /// ### Example
    /// ```no_run
    /// let vec = vec![vec![1]];
    /// let opt = Some(5);
    ///
    /// vec.iter().map(|x| x.iter()).flatten();
    /// opt.map(|x| Some(x * 2)).flatten();
    /// ```
    ///
    /// Use instead:
    /// ```no_run
    /// # let vec = vec![vec![1]];
    /// # let opt = Some(5);
    /// vec.iter().flat_map(|x| x.iter());
    /// opt.and_then(|x| Some(x * 2));
    /// ```
    #[clippy::version = "1.31.0"]
    pub MAP_FLATTEN,
    complexity,
    "using combinations of `flatten` and `map` which can usually be written as a single method call"
}

declare_clippy_lint! {
    /// ### What it does
    /// Checks for usage of `_.filter(_).map(_)` that can be written more simply
    /// as `filter_map(_)`.
    ///
    /// ### Why is this bad?
    /// Redundant code in the `filter` and `map` operations is poor style and
    /// less performant.
    ///
     /// ### Example
    /// ```no_run
    /// (0_i32..10)
    ///     .filter(|n| n.checked_add(1).is_some())
    ///     .map(|n| n.checked_add(1).unwrap());
    /// ```
    ///
    /// Use instead:
    /// ```no_run
    /// (0_i32..10).filter_map(|n| n.checked_add(1));
    /// ```
    #[clippy::version = "1.51.0"]
    pub MANUAL_FILTER_MAP,
    complexity,
    "using `_.filter(_).map(_)` in a way that can be written more simply as `filter_map(_)`"
}

declare_clippy_lint! {
    /// ### What it does
    /// Checks for usage of `_.find(_).map(_)` that can be written more simply
    /// as `find_map(_)`.
    ///
    /// ### Why is this bad?
    /// Redundant code in the `find` and `map` operations is poor style and
    /// less performant.
    ///
     /// ### Example
    /// ```no_run
    /// (0_i32..10)
    ///     .find(|n| n.checked_add(1).is_some())
    ///     .map(|n| n.checked_add(1).unwrap());
    /// ```
    ///
    /// Use instead:
    /// ```no_run
    /// (0_i32..10).find_map(|n| n.checked_add(1));
    /// ```
    #[clippy::version = "1.51.0"]
    pub MANUAL_FIND_MAP,
    complexity,
    "using `_.find(_).map(_)` in a way that can be written more simply as `find_map(_)`"
}

declare_clippy_lint! {
    /// ### What it does
    /// Checks for usage of `_.filter_map(_).next()`.
    ///
    /// ### Why is this bad?
    /// Readability, this can be written more concisely as
    /// `_.find_map(_)`.
    ///
    /// ### Example
    /// ```no_run
    ///  (0..3).filter_map(|x| if x == 2 { Some(x) } else { None }).next();
    /// ```
    /// Can be written as
    ///
    /// ```no_run
    ///  (0..3).find_map(|x| if x == 2 { Some(x) } else { None });
    /// ```
    #[clippy::version = "1.36.0"]
    pub FILTER_MAP_NEXT,
    pedantic,
    "using combination of `filter_map` and `next` which can usually be written as a single method call"
}

declare_clippy_lint! {
    /// ### What it does
    /// Checks for usage of `flat_map(|x| x)`.
    ///
    /// ### Why is this bad?
    /// Readability, this can be written more concisely by using `flatten`.
    ///
    /// ### Example
    /// ```no_run
    /// # let iter = vec![vec![0]].into_iter();
    /// iter.flat_map(|x| x);
    /// ```
    /// Can be written as
    /// ```no_run
    /// # let iter = vec![vec![0]].into_iter();
    /// iter.flatten();
    /// ```
    #[clippy::version = "1.39.0"]
    pub FLAT_MAP_IDENTITY,
    complexity,
    "call to `flat_map` where `flatten` is sufficient"
}

declare_clippy_lint! {
    /// ### What it does
    /// Checks for an iterator or string search (such as `find()`,
    /// `position()`, or `rposition()`) followed by a call to `is_some()` or `is_none()`.
    ///
    /// ### Why is this bad?
    /// Readability, this can be written more concisely as:
    /// * `_.any(_)`, or `_.contains(_)` for `is_some()`,
    /// * `!_.any(_)`, or `!_.contains(_)` for `is_none()`.
    ///
    /// ### Example
    /// ```no_run
    /// let vec = vec![1];
    /// vec.iter().find(|x| **x == 0).is_some();
    ///
    /// "hello world".find("world").is_none();
    /// ```
    ///
    /// Use instead:
    /// ```no_run
    /// let vec = vec![1];
    /// vec.iter().any(|x| *x == 0);
    ///
    /// !"hello world".contains("world");
    /// ```
    #[clippy::version = "pre 1.29.0"]
    pub SEARCH_IS_SOME,
    complexity,
    "using an iterator or string search followed by `is_some()` or `is_none()`, which is more succinctly expressed as a call to `any()` or `contains()` (with negation in case of `is_none()`)"
}

declare_clippy_lint! {
    /// ### What it does
    /// Checks for usage of `.chars().next()` on a `str` to check
    /// if it starts with a given char.
    ///
    /// ### Why is this bad?
    /// Readability, this can be written more concisely as
    /// `_.starts_with(_)`.
    ///
    /// ### Example
    /// ```no_run
    /// let name = "foo";
    /// if name.chars().next() == Some('_') {};
    /// ```
    ///
    /// Use instead:
    /// ```no_run
    /// let name = "foo";
    /// if name.starts_with('_') {};
    /// ```
    #[clippy::version = "pre 1.29.0"]
    pub CHARS_NEXT_CMP,
    style,
    "using `.chars().next()` to check if a string starts with a char"
}

declare_clippy_lint! {
    /// ### What it does
    /// Checks for calls to `.or(foo(..))`, `.unwrap_or(foo(..))`,
    /// `.or_insert(foo(..))` etc., and suggests to use `.or_else(|| foo(..))`,
    /// `.unwrap_or_else(|| foo(..))`, `.unwrap_or_default()` or `.or_default()`
    /// etc. instead.
    ///
    /// ### Why is this bad?
    /// The function will always be called. This is only bad if it allocates or
    /// does some non-trivial amount of work.
    ///
    /// ### Known problems
    /// If the function has side-effects, not calling it will change the
    /// semantic of the program, but you shouldn't rely on that.
    ///
    /// The lint also cannot figure out whether the function you call is
    /// actually expensive to call or not.
    ///
    /// ### Example
    /// ```no_run
    /// # let foo = Some(String::new());
    /// foo.unwrap_or(String::from("empty"));
    /// ```
    ///
    /// Use instead:
    /// ```no_run
    /// # let foo = Some(String::new());
    /// foo.unwrap_or_else(|| String::from("empty"));
    /// ```
    #[clippy::version = "pre 1.29.0"]
    pub OR_FUN_CALL,
    nursery,
    "using any `*or` method with a function call, which suggests `*or_else`"
}

declare_clippy_lint! {
    /// ### What it does
    /// Checks for `.or(…).unwrap()` calls to Options and Results.
    ///
    /// ### Why is this bad?
    /// You should use `.unwrap_or(…)` instead for clarity.
    ///
    /// ### Example
    /// ```no_run
    /// # let fallback = "fallback";
    /// // Result
    /// # type Error = &'static str;
    /// # let result: Result<&str, Error> = Err("error");
    /// let value = result.or::<Error>(Ok(fallback)).unwrap();
    ///
    /// // Option
    /// # let option: Option<&str> = None;
    /// let value = option.or(Some(fallback)).unwrap();
    /// ```
    /// Use instead:
    /// ```no_run
    /// # let fallback = "fallback";
    /// // Result
    /// # let result: Result<&str, &str> = Err("error");
    /// let value = result.unwrap_or(fallback);
    ///
    /// // Option
    /// # let option: Option<&str> = None;
    /// let value = option.unwrap_or(fallback);
    /// ```
    #[clippy::version = "1.61.0"]
    pub OR_THEN_UNWRAP,
    complexity,
    "checks for `.or(…).unwrap()` calls to Options and Results."
}

declare_clippy_lint! {
    /// ### What it does
    /// Checks for calls to `.expect(&format!(...))`, `.expect(foo(..))`,
    /// etc., and suggests to use `unwrap_or_else` instead
    ///
    /// ### Why is this bad?
    /// The function will always be called.
    ///
    /// ### Known problems
    /// If the function has side-effects, not calling it will
    /// change the semantics of the program, but you shouldn't rely on that anyway.
    ///
    /// ### Example
    /// ```no_run
    /// # let foo = Some(String::new());
    /// # let err_code = "418";
    /// # let err_msg = "I'm a teapot";
    /// foo.expect(&format!("Err {}: {}", err_code, err_msg));
    ///
    /// // or
    ///
    /// # let foo = Some(String::new());
    /// foo.expect(format!("Err {}: {}", err_code, err_msg).as_str());
    /// ```
    ///
    /// Use instead:
    /// ```no_run
    /// # let foo = Some(String::new());
    /// # let err_code = "418";
    /// # let err_msg = "I'm a teapot";
    /// foo.unwrap_or_else(|| panic!("Err {}: {}", err_code, err_msg));
    /// ```
    #[clippy::version = "pre 1.29.0"]
    pub EXPECT_FUN_CALL,
    perf,
    "using any `expect` method with a function call"
}

declare_clippy_lint! {
    /// ### What it does
    /// Checks for usage of `.clone()` on a `Copy` type.
    ///
    /// ### Why is this bad?
    /// The only reason `Copy` types implement `Clone` is for
    /// generics, not for using the `clone` method on a concrete type.
    ///
    /// ### Example
    /// ```no_run
    /// 42u64.clone();
    /// ```
    #[clippy::version = "pre 1.29.0"]
    pub CLONE_ON_COPY,
    complexity,
    "using `clone` on a `Copy` type"
}

declare_clippy_lint! {
    /// ### What it does
    /// Checks for usage of `.clone()` on a ref-counted pointer,
    /// (`Rc`, `Arc`, `rc::Weak`, or `sync::Weak`), and suggests calling Clone via unified
    /// function syntax instead (e.g., `Rc::clone(foo)`).
    ///
    /// ### Why restrict this?
    /// Calling `.clone()` on an `Rc`, `Arc`, or `Weak`
    /// can obscure the fact that only the pointer is being cloned, not the underlying
    /// data.
    ///
    /// ### Example
    /// ```no_run
    /// # use std::rc::Rc;
    /// let x = Rc::new(1);
    ///
    /// x.clone();
    /// ```
    ///
    /// Use instead:
    /// ```no_run
    /// # use std::rc::Rc;
    /// # let x = Rc::new(1);
    /// Rc::clone(&x);
    /// ```
    #[clippy::version = "pre 1.29.0"]
    pub CLONE_ON_REF_PTR,
    restriction,
    "using `clone` on a ref-counted pointer"
}

declare_clippy_lint! {
    /// ### What it does
    /// Checks for usage of `.to_string()` on an `&&T` where
    /// `T` implements `ToString` directly (like `&&str` or `&&String`).
    ///
    /// ### Why is this bad?
    /// This bypasses the specialized implementation of
    /// `ToString` and instead goes through the more expensive string formatting
    /// facilities.
    ///
    /// ### Example
    /// ```no_run
    /// // Generic implementation for `T: Display` is used (slow)
    /// ["foo", "bar"].iter().map(|s| s.to_string());
    ///
    /// // OK, the specialized impl is used
    /// ["foo", "bar"].iter().map(|&s| s.to_string());
    /// ```
    #[clippy::version = "1.40.0"]
    pub INEFFICIENT_TO_STRING,
    pedantic,
    "using `to_string` on `&&T` where `T: ToString`"
}

declare_clippy_lint! {
    /// ### What it does
    /// Checks for `new` not returning a type that contains `Self`.
    ///
    /// ### Why is this bad?
    /// As a convention, `new` methods are used to make a new
    /// instance of a type.
    ///
    /// ### Example
    /// In an impl block:
    /// ```no_run
    /// # struct Foo;
    /// # struct NotAFoo;
    /// impl Foo {
    ///     fn new() -> NotAFoo {
    /// # NotAFoo
    ///     }
    /// }
    /// ```
    ///
    /// ```no_run
    /// # struct Foo;
    /// struct Bar(Foo);
    /// impl Foo {
    ///     // Bad. The type name must contain `Self`
    ///     fn new() -> Bar {
    /// # Bar(Foo)
    ///     }
    /// }
    /// ```
    ///
    /// ```no_run
    /// # struct Foo;
    /// # struct FooError;
    /// impl Foo {
    ///     // Good. Return type contains `Self`
    ///     fn new() -> Result<Foo, FooError> {
    /// # Ok(Foo)
    ///     }
    /// }
    /// ```
    ///
    /// Or in a trait definition:
    /// ```no_run
    /// pub trait Trait {
    ///     // Bad. The type name must contain `Self`
    ///     fn new();
    /// }
    /// ```
    ///
    /// ```no_run
    /// pub trait Trait {
    ///     // Good. Return type contains `Self`
    ///     fn new() -> Self;
    /// }
    /// ```
    #[clippy::version = "pre 1.29.0"]
    pub NEW_RET_NO_SELF,
    style,
    "not returning type containing `Self` in a `new` method"
}

declare_clippy_lint! {
    /// ### What it does
    /// Checks for calling `.step_by(0)` on iterators which panics.
    ///
    /// ### Why is this bad?
    /// This very much looks like an oversight. Use `panic!()` instead if you
    /// actually intend to panic.
    ///
    /// ### Example
    /// ```rust,should_panic
    /// for x in (0..100).step_by(0) {
    ///     //..
    /// }
    /// ```
    #[clippy::version = "pre 1.29.0"]
    pub ITERATOR_STEP_BY_ZERO,
    correctness,
    "using `Iterator::step_by(0)`, which will panic at runtime"
}

declare_clippy_lint! {
    /// ### What it does
    /// Checks for iterators of `Option`s using `.filter(Option::is_some).map(Option::unwrap)` that may
    /// be replaced with a `.flatten()` call.
    ///
    /// ### Why is this bad?
    /// `Option` is like a collection of 0-1 things, so `flatten`
    /// automatically does this without suspicious-looking `unwrap` calls.
    ///
    /// ### Example
    /// ```no_run
    /// let _ = std::iter::empty::<Option<i32>>().filter(Option::is_some).map(Option::unwrap);
    /// ```
    /// Use instead:
    /// ```no_run
    /// let _ = std::iter::empty::<Option<i32>>().flatten();
    /// ```
    #[clippy::version = "1.53.0"]
    pub OPTION_FILTER_MAP,
    complexity,
    "filtering `Option` for `Some` then force-unwrapping, which can be one type-safe operation"
}

declare_clippy_lint! {
    /// ### What it does
    /// Checks for the use of `iter.nth(0)`.
    ///
    /// ### Why is this bad?
    /// `iter.next()` is equivalent to
    /// `iter.nth(0)`, as they both consume the next element,
    ///  but is more readable.
    ///
    /// ### Example
    /// ```no_run
    /// # use std::collections::HashSet;
    /// # let mut s = HashSet::new();
    /// # s.insert(1);
    /// let x = s.iter().nth(0);
    /// ```
    ///
    /// Use instead:
    /// ```no_run
    /// # use std::collections::HashSet;
    /// # let mut s = HashSet::new();
    /// # s.insert(1);
    /// let x = s.iter().next();
    /// ```
    #[clippy::version = "1.42.0"]
    pub ITER_NTH_ZERO,
    style,
    "replace `iter.nth(0)` with `iter.next()`"
}

declare_clippy_lint! {
    /// ### What it does
    /// Checks for usage of `.iter().nth()`/`.iter_mut().nth()` on standard library types that have
    /// equivalent `.get()`/`.get_mut()` methods.
    ///
    /// ### Why is this bad?
    /// `.get()` and `.get_mut()` are equivalent but more concise.
    ///
    /// ### Example
    /// ```no_run
    /// let some_vec = vec![0, 1, 2, 3];
    /// let bad_vec = some_vec.iter().nth(3);
    /// let bad_slice = &some_vec[..].iter().nth(3);
    /// ```
    /// The correct use would be:
    /// ```no_run
    /// let some_vec = vec![0, 1, 2, 3];
    /// let bad_vec = some_vec.get(3);
    /// let bad_slice = &some_vec[..].get(3);
    /// ```
    #[clippy::version = "pre 1.29.0"]
    pub ITER_NTH,
    style,
    "using `.iter().nth()` on a standard library type with O(1) element access"
}

declare_clippy_lint! {
    /// ### What it does
    /// Checks for usage of `.skip(x).next()` on iterators.
    ///
    /// ### Why is this bad?
    /// `.nth(x)` is cleaner
    ///
    /// ### Example
    /// ```no_run
    /// let some_vec = vec![0, 1, 2, 3];
    /// let bad_vec = some_vec.iter().skip(3).next();
    /// let bad_slice = &some_vec[..].iter().skip(3).next();
    /// ```
    /// The correct use would be:
    /// ```no_run
    /// let some_vec = vec![0, 1, 2, 3];
    /// let bad_vec = some_vec.iter().nth(3);
    /// let bad_slice = &some_vec[..].iter().nth(3);
    /// ```
    #[clippy::version = "pre 1.29.0"]
    pub ITER_SKIP_NEXT,
    style,
    "using `.skip(x).next()` on an iterator"
}

declare_clippy_lint! {
    /// ### What it does
    /// Checks for usage of `.drain(..)` on `Vec` and `VecDeque` for iteration.
    ///
    /// ### Why is this bad?
    /// `.into_iter()` is simpler with better performance.
    ///
    /// ### Example
    /// ```no_run
    /// # use std::collections::HashSet;
    /// let mut foo = vec![0, 1, 2, 3];
    /// let bar: HashSet<usize> = foo.drain(..).collect();
    /// ```
    /// Use instead:
    /// ```no_run
    /// # use std::collections::HashSet;
    /// let foo = vec![0, 1, 2, 3];
    /// let bar: HashSet<usize> = foo.into_iter().collect();
    /// ```
    #[clippy::version = "1.61.0"]
    pub ITER_WITH_DRAIN,
    nursery,
    "replace `.drain(..)` with `.into_iter()`"
}

declare_clippy_lint! {
    /// ### What it does
    /// Checks for usage of `x.get(x.len() - 1)` instead of
    /// `x.last()`.
    ///
    /// ### Why is this bad?
    /// Using `x.last()` is easier to read and has the same
    /// result.
    ///
    /// Note that using `x[x.len() - 1]` is semantically different from
    /// `x.last()`.  Indexing into the array will panic on out-of-bounds
    /// accesses, while `x.get()` and `x.last()` will return `None`.
    ///
    /// There is another lint (get_unwrap) that covers the case of using
    /// `x.get(index).unwrap()` instead of `x[index]`.
    ///
    /// ### Example
    /// ```no_run
    /// let x = vec![2, 3, 5];
    /// let last_element = x.get(x.len() - 1);
    /// ```
    ///
    /// Use instead:
    /// ```no_run
    /// let x = vec![2, 3, 5];
    /// let last_element = x.last();
    /// ```
    #[clippy::version = "1.37.0"]
    pub GET_LAST_WITH_LEN,
    complexity,
    "Using `x.get(x.len() - 1)` when `x.last()` is correct and simpler"
}

declare_clippy_lint! {
    /// ### What it does
    /// Checks for usage of `.get().unwrap()` (or
    /// `.get_mut().unwrap`) on a standard library type which implements `Index`
    ///
    /// ### Why restrict this?
    /// Using the Index trait (`[]`) is more clear and more
    /// concise.
    ///
    /// ### Known problems
    /// Not a replacement for error handling: Using either
    /// `.unwrap()` or the Index trait (`[]`) carries the risk of causing a `panic`
    /// if the value being accessed is `None`. If the use of `.get().unwrap()` is a
    /// temporary placeholder for dealing with the `Option` type, then this does
    /// not mitigate the need for error handling. If there is a chance that `.get()`
    /// will be `None` in your program, then it is advisable that the `None` case
    /// is handled in a future refactor instead of using `.unwrap()` or the Index
    /// trait.
    ///
    /// ### Example
    /// ```no_run
    /// let mut some_vec = vec![0, 1, 2, 3];
    /// let last = some_vec.get(3).unwrap();
    /// *some_vec.get_mut(0).unwrap() = 1;
    /// ```
    /// The correct use would be:
    /// ```no_run
    /// let mut some_vec = vec![0, 1, 2, 3];
    /// let last = some_vec[3];
    /// some_vec[0] = 1;
    /// ```
    #[clippy::version = "pre 1.29.0"]
    pub GET_UNWRAP,
    restriction,
    "using `.get().unwrap()` or `.get_mut().unwrap()` when using `[]` would work instead"
}

declare_clippy_lint! {
    /// ### What it does
    /// Checks for occurrences where one vector gets extended instead of append
    ///
    /// ### Why is this bad?
    /// Using `append` instead of `extend` is more concise and faster
    ///
    /// ### Example
    /// ```no_run
    /// let mut a = vec![1, 2, 3];
    /// let mut b = vec![4, 5, 6];
    ///
    /// a.extend(b.drain(..));
    /// ```
    ///
    /// Use instead:
    /// ```no_run
    /// let mut a = vec![1, 2, 3];
    /// let mut b = vec![4, 5, 6];
    ///
    /// a.append(&mut b);
    /// ```
    #[clippy::version = "1.55.0"]
    pub EXTEND_WITH_DRAIN,
    perf,
    "using vec.append(&mut vec) to move the full range of a vector to another"
}

declare_clippy_lint! {
    /// ### What it does
    /// Checks for the use of `.extend(s.chars())` where s is a
    /// `&str` or `String`.
    ///
    /// ### Why is this bad?
    /// `.push_str(s)` is clearer
    ///
    /// ### Example
    /// ```no_run
    /// let abc = "abc";
    /// let def = String::from("def");
    /// let mut s = String::new();
    /// s.extend(abc.chars());
    /// s.extend(def.chars());
    /// ```
    /// The correct use would be:
    /// ```no_run
    /// let abc = "abc";
    /// let def = String::from("def");
    /// let mut s = String::new();
    /// s.push_str(abc);
    /// s.push_str(&def);
    /// ```
    #[clippy::version = "pre 1.29.0"]
    pub STRING_EXTEND_CHARS,
    style,
    "using `x.extend(s.chars())` where s is a `&str` or `String`"
}

declare_clippy_lint! {
    /// ### What it does
    /// Checks for the use of `.cloned().collect()` on slice to
    /// create a `Vec`.
    ///
    /// ### Why is this bad?
    /// `.to_vec()` is clearer
    ///
    /// ### Example
    /// ```no_run
    /// let s = [1, 2, 3, 4, 5];
    /// let s2: Vec<isize> = s[..].iter().cloned().collect();
    /// ```
    /// The better use would be:
    /// ```no_run
    /// let s = [1, 2, 3, 4, 5];
    /// let s2: Vec<isize> = s.to_vec();
    /// ```
    #[clippy::version = "pre 1.29.0"]
    pub ITER_CLONED_COLLECT,
    style,
    "using `.cloned().collect()` on slice to create a `Vec`"
}

declare_clippy_lint! {
    /// ### What it does
    /// Checks for usage of `_.chars().last()` or
    /// `_.chars().next_back()` on a `str` to check if it ends with a given char.
    ///
    /// ### Why is this bad?
    /// Readability, this can be written more concisely as
    /// `_.ends_with(_)`.
    ///
    /// ### Example
    /// ```no_run
    /// # let name = "_";
    /// name.chars().last() == Some('_') || name.chars().next_back() == Some('-');
    /// ```
    ///
    /// Use instead:
    /// ```no_run
    /// # let name = "_";
    /// name.ends_with('_') || name.ends_with('-');
    /// ```
    #[clippy::version = "pre 1.29.0"]
    pub CHARS_LAST_CMP,
    style,
    "using `.chars().last()` or `.chars().next_back()` to check if a string ends with a char"
}

declare_clippy_lint! {
    /// ### What it does
    /// Checks for usage of `.as_ref()` or `.as_mut()` where the
    /// types before and after the call are the same.
    ///
    /// ### Why is this bad?
    /// The call is unnecessary.
    ///
    /// ### Example
    /// ```no_run
    /// # fn do_stuff(x: &[i32]) {}
    /// let x: &[i32] = &[1, 2, 3, 4, 5];
    /// do_stuff(x.as_ref());
    /// ```
    /// The correct use would be:
    /// ```no_run
    /// # fn do_stuff(x: &[i32]) {}
    /// let x: &[i32] = &[1, 2, 3, 4, 5];
    /// do_stuff(x);
    /// ```
    #[clippy::version = "pre 1.29.0"]
    pub USELESS_ASREF,
    complexity,
    "using `as_ref` where the types before and after the call are the same"
}

declare_clippy_lint! {
    /// ### What it does
    /// Checks for usage of `fold` when a more succinct alternative exists.
    /// Specifically, this checks for `fold`s which could be replaced by `any`, `all`,
    /// `sum` or `product`.
    ///
    /// ### Why is this bad?
    /// Readability.
    ///
    /// ### Example
    /// ```no_run
    /// (0..3).fold(false, |acc, x| acc || x > 2);
    /// ```
    ///
    /// Use instead:
    /// ```no_run
    /// (0..3).any(|x| x > 2);
    /// ```
    #[clippy::version = "pre 1.29.0"]
    pub UNNECESSARY_FOLD,
    style,
    "using `fold` when a more succinct alternative exists"
}

declare_clippy_lint! {
    /// ### What it does
    /// Checks for `filter_map` calls that could be replaced by `filter` or `map`.
    /// More specifically it checks if the closure provided is only performing one of the
    /// filter or map operations and suggests the appropriate option.
    ///
    /// ### Why is this bad?
    /// Complexity. The intent is also clearer if only a single
    /// operation is being performed.
    ///
    /// ### Example
    /// ```no_run
    /// let _ = (0..3).filter_map(|x| if x > 2 { Some(x) } else { None });
    ///
    /// // As there is no transformation of the argument this could be written as:
    /// let _ = (0..3).filter(|&x| x > 2);
    /// ```
    ///
    /// ```no_run
    /// let _ = (0..4).filter_map(|x| Some(x + 1));
    ///
    /// // As there is no conditional check on the argument this could be written as:
    /// let _ = (0..4).map(|x| x + 1);
    /// ```
    #[clippy::version = "1.31.0"]
    pub UNNECESSARY_FILTER_MAP,
    complexity,
    "using `filter_map` when a more succinct alternative exists"
}

declare_clippy_lint! {
    /// ### What it does
    /// Checks for `find_map` calls that could be replaced by `find` or `map`. More
    /// specifically it checks if the closure provided is only performing one of the
    /// find or map operations and suggests the appropriate option.
    ///
    /// ### Why is this bad?
    /// Complexity. The intent is also clearer if only a single
    /// operation is being performed.
    ///
    /// ### Example
    /// ```no_run
    /// let _ = (0..3).find_map(|x| if x > 2 { Some(x) } else { None });
    ///
    /// // As there is no transformation of the argument this could be written as:
    /// let _ = (0..3).find(|&x| x > 2);
    /// ```
    ///
    /// ```no_run
    /// let _ = (0..4).find_map(|x| Some(x + 1));
    ///
    /// // As there is no conditional check on the argument this could be written as:
    /// let _ = (0..4).map(|x| x + 1).next();
    /// ```
    #[clippy::version = "1.61.0"]
    pub UNNECESSARY_FIND_MAP,
    complexity,
    "using `find_map` when a more succinct alternative exists"
}

declare_clippy_lint! {
    /// ### What it does
    /// Checks for `into_iter` calls on references which should be replaced by `iter`
    /// or `iter_mut`.
    ///
    /// ### Why is this bad?
    /// Readability. Calling `into_iter` on a reference will not move out its
    /// content into the resulting iterator, which is confusing. It is better just call `iter` or
    /// `iter_mut` directly.
    ///
    /// ### Example
    /// ```no_run
    /// # let vec = vec![3, 4, 5];
    /// (&vec).into_iter();
    /// ```
    ///
    /// Use instead:
    /// ```no_run
    /// # let vec = vec![3, 4, 5];
    /// (&vec).iter();
    /// ```
    #[clippy::version = "1.32.0"]
    pub INTO_ITER_ON_REF,
    style,
    "using `.into_iter()` on a reference"
}

declare_clippy_lint! {
    /// ### What it does
    /// Checks for calls to `map` followed by a `count`.
    ///
    /// ### Why is this bad?
    /// It looks suspicious. Maybe `map` was confused with `filter`.
    /// If the `map` call is intentional, this should be rewritten
    /// using `inspect`. Or, if you intend to drive the iterator to
    /// completion, you can just use `for_each` instead.
    ///
    /// ### Example
    /// ```no_run
    /// let _ = (0..3).map(|x| x + 2).count();
    /// ```
    #[clippy::version = "1.39.0"]
    pub SUSPICIOUS_MAP,
    suspicious,
    "suspicious usage of map"
}

declare_clippy_lint! {
    /// ### What it does
    /// Checks for `MaybeUninit::uninit().assume_init()`.
    ///
    /// ### Why is this bad?
    /// For most types, this is undefined behavior.
    ///
    /// ### Known problems
    /// For now, we accept empty tuples and tuples / arrays
    /// of `MaybeUninit`. There may be other types that allow uninitialized
    /// data, but those are not yet rigorously defined.
    ///
    /// ### Example
    /// ```no_run
    /// // Beware the UB
    /// use std::mem::MaybeUninit;
    ///
    /// let _: usize = unsafe { MaybeUninit::uninit().assume_init() };
    /// ```
    ///
    /// Note that the following is OK:
    ///
    /// ```no_run
    /// use std::mem::MaybeUninit;
    ///
    /// let _: [MaybeUninit<bool>; 5] = unsafe {
    ///     MaybeUninit::uninit().assume_init()
    /// };
    /// ```
    #[clippy::version = "1.39.0"]
    pub UNINIT_ASSUMED_INIT,
    correctness,
    "`MaybeUninit::uninit().assume_init()`"
}

declare_clippy_lint! {
    /// ### What it does
    /// Checks for `.checked_add/sub(x).unwrap_or(MAX/MIN)`.
    ///
    /// ### Why is this bad?
    /// These can be written simply with `saturating_add/sub` methods.
    ///
    /// ### Example
    /// ```no_run
    /// # let y: u32 = 0;
    /// # let x: u32 = 100;
    /// let add = x.checked_add(y).unwrap_or(u32::MAX);
    /// let sub = x.checked_sub(y).unwrap_or(u32::MIN);
    /// ```
    ///
    /// can be written using dedicated methods for saturating addition/subtraction as:
    ///
    /// ```no_run
    /// # let y: u32 = 0;
    /// # let x: u32 = 100;
    /// let add = x.saturating_add(y);
    /// let sub = x.saturating_sub(y);
    /// ```
    #[clippy::version = "1.39.0"]
    pub MANUAL_SATURATING_ARITHMETIC,
    style,
    "`.checked_add/sub(x).unwrap_or(MAX/MIN)`"
}

declare_clippy_lint! {
    /// ### What it does
    /// Checks for `offset(_)`, `wrapping_`{`add`, `sub`}, etc. on raw pointers to
    /// zero-sized types
    ///
    /// ### Why is this bad?
    /// This is a no-op, and likely unintended
    ///
    /// ### Example
    /// ```no_run
    /// unsafe { (&() as *const ()).offset(1) };
    /// ```
    #[clippy::version = "1.41.0"]
    pub ZST_OFFSET,
    correctness,
    "Check for offset calculations on raw pointers to zero-sized types"
}

declare_clippy_lint! {
    /// ### What it does
    /// Checks for `FileType::is_file()`.
    ///
    /// ### Why restrict this?
    /// When people testing a file type with `FileType::is_file`
    /// they are testing whether a path is something they can get bytes from. But
    /// `is_file` doesn't cover special file types in unix-like systems, and doesn't cover
    /// symlink in windows. Using `!FileType::is_dir()` is a better way to that intention.
    ///
    /// ### Example
    /// ```no_run
    /// # || {
    /// let metadata = std::fs::metadata("foo.txt")?;
    /// let filetype = metadata.file_type();
    ///
    /// if filetype.is_file() {
    ///     // read file
    /// }
    /// # Ok::<_, std::io::Error>(())
    /// # };
    /// ```
    ///
    /// should be written as:
    ///
    /// ```no_run
    /// # || {
    /// let metadata = std::fs::metadata("foo.txt")?;
    /// let filetype = metadata.file_type();
    ///
    /// if !filetype.is_dir() {
    ///     // read file
    /// }
    /// # Ok::<_, std::io::Error>(())
    /// # };
    /// ```
    #[clippy::version = "1.42.0"]
    pub FILETYPE_IS_FILE,
    restriction,
    "`FileType::is_file` is not recommended to test for readable file type"
}

declare_clippy_lint! {
    /// ### What it does
    /// Checks for usage of `_.as_ref().map(Deref::deref)` or its aliases (such as String::as_str).
    ///
    /// ### Why is this bad?
    /// Readability, this can be written more concisely as
    /// `_.as_deref()`.
    ///
    /// ### Example
    /// ```no_run
    /// # let opt = Some("".to_string());
    /// opt.as_ref().map(String::as_str)
    /// # ;
    /// ```
    /// Can be written as
    /// ```no_run
    /// # let opt = Some("".to_string());
    /// opt.as_deref()
    /// # ;
    /// ```
    #[clippy::version = "1.42.0"]
    pub OPTION_AS_REF_DEREF,
    complexity,
    "using `as_ref().map(Deref::deref)`, which is more succinctly expressed as `as_deref()`"
}

declare_clippy_lint! {
    /// ### What it does
    /// Checks for usage of `iter().next()` on a Slice or an Array
    ///
    /// ### Why is this bad?
    /// These can be shortened into `.get()`
    ///
    /// ### Example
    /// ```no_run
    /// # let a = [1, 2, 3];
    /// # let b = vec![1, 2, 3];
    /// a[2..].iter().next();
    /// b.iter().next();
    /// ```
    /// should be written as:
    /// ```no_run
    /// # let a = [1, 2, 3];
    /// # let b = vec![1, 2, 3];
    /// a.get(2);
    /// b.get(0);
    /// ```
    #[clippy::version = "1.46.0"]
    pub ITER_NEXT_SLICE,
    style,
    "using `.iter().next()` on a sliced array, which can be shortened to just `.get()`"
}

declare_clippy_lint! {
    /// ### What it does
    /// Warns when using `push_str`/`insert_str` with a single-character string literal
    /// where `push`/`insert` with a `char` would work fine.
    ///
    /// ### Why is this bad?
    /// It's less clear that we are pushing a single character.
    ///
    /// ### Example
    /// ```no_run
    /// # let mut string = String::new();
    /// string.insert_str(0, "R");
    /// string.push_str("R");
    /// ```
    ///
    /// Use instead:
    /// ```no_run
    /// # let mut string = String::new();
    /// string.insert(0, 'R');
    /// string.push('R');
    /// ```
    #[clippy::version = "1.49.0"]
    pub SINGLE_CHAR_ADD_STR,
    style,
    "`push_str()` or `insert_str()` used with a single-character string literal as parameter"
}

declare_clippy_lint! {
    /// ### What it does
    /// As the counterpart to `or_fun_call`, this lint looks for unnecessary
    /// lazily evaluated closures on `Option` and `Result`.
    ///
    /// This lint suggests changing the following functions, when eager evaluation results in
    /// simpler code:
    ///  - `unwrap_or_else` to `unwrap_or`
    ///  - `and_then` to `and`
    ///  - `or_else` to `or`
    ///  - `get_or_insert_with` to `get_or_insert`
    ///  - `ok_or_else` to `ok_or`
    ///  - `then` to `then_some` (for msrv >= 1.62.0)
    ///
    /// ### Why is this bad?
    /// Using eager evaluation is shorter and simpler in some cases.
    ///
    /// ### Known problems
    /// It is possible, but not recommended for `Deref` and `Index` to have
    /// side effects. Eagerly evaluating them can change the semantics of the program.
    ///
    /// ### Example
    /// ```no_run
    /// let opt: Option<u32> = None;
    ///
    /// opt.unwrap_or_else(|| 42);
    /// ```
    /// Use instead:
    /// ```no_run
    /// let opt: Option<u32> = None;
    ///
    /// opt.unwrap_or(42);
    /// ```
    #[clippy::version = "1.48.0"]
    pub UNNECESSARY_LAZY_EVALUATIONS,
    style,
    "using unnecessary lazy evaluation, which can be replaced with simpler eager evaluation"
}

declare_clippy_lint! {
    /// ### What it does
    /// Checks for usage of `_.map(_).collect::<Result<(), _>()`.
    ///
    /// ### Why is this bad?
    /// Using `try_for_each` instead is more readable and idiomatic.
    ///
    /// ### Example
    /// ```no_run
    /// (0..3).map(|t| Err(t)).collect::<Result<(), _>>();
    /// ```
    /// Use instead:
    /// ```no_run
    /// (0..3).try_for_each(|t| Err(t));
    /// ```
    #[clippy::version = "1.49.0"]
    pub MAP_COLLECT_RESULT_UNIT,
    style,
    "using `.map(_).collect::<Result<(),_>()`, which can be replaced with `try_for_each`"
}

declare_clippy_lint! {
    /// ### What it does
    /// Checks for `from_iter()` function calls on types that implement the `FromIterator`
    /// trait.
    ///
    /// ### Why is this bad?
    /// If it's needed to create a collection from the contents of an iterator, the `Iterator::collect(_)`
    /// method is preferred. However, when it's needed to specify the container type,
    /// `Vec::from_iter(_)` can be more readable than using a turbofish (e.g. `_.collect::<Vec<_>>()`). See
    /// [FromIterator documentation](https://doc.rust-lang.org/std/iter/trait.FromIterator.html)
    ///
    /// ### Example
    /// ```no_run
    /// let five_fives = std::iter::repeat(5).take(5);
    ///
    /// let v = Vec::from_iter(five_fives);
    ///
    /// assert_eq!(v, vec![5, 5, 5, 5, 5]);
    /// ```
    /// Use instead:
    /// ```no_run
    /// let five_fives = std::iter::repeat(5).take(5);
    ///
    /// let v: Vec<i32> = five_fives.collect();
    ///
    /// assert_eq!(v, vec![5, 5, 5, 5, 5]);
    /// ```
    /// but prefer to use
    /// ```no_run
    /// let numbers: Vec<i32> = FromIterator::from_iter(1..=5);
    /// ```
    /// instead of
    /// ```no_run
    /// let numbers = (1..=5).collect::<Vec<_>>();
    /// ```
    #[clippy::version = "1.49.0"]
    pub FROM_ITER_INSTEAD_OF_COLLECT,
    pedantic,
    "use `.collect()` instead of `::from_iter()`"
}

declare_clippy_lint! {
    /// ### What it does
    /// Checks for usage of `inspect().for_each()`.
    ///
    /// ### Why is this bad?
    /// It is the same as performing the computation
    /// inside `inspect` at the beginning of the closure in `for_each`.
    ///
    /// ### Example
    /// ```no_run
    /// [1,2,3,4,5].iter()
    /// .inspect(|&x| println!("inspect the number: {}", x))
    /// .for_each(|&x| {
    ///     assert!(x >= 0);
    /// });
    /// ```
    /// Can be written as
    /// ```no_run
    /// [1,2,3,4,5].iter()
    /// .for_each(|&x| {
    ///     println!("inspect the number: {}", x);
    ///     assert!(x >= 0);
    /// });
    /// ```
    #[clippy::version = "1.51.0"]
    pub INSPECT_FOR_EACH,
    complexity,
    "using `.inspect().for_each()`, which can be replaced with `.for_each()`"
}

declare_clippy_lint! {
    /// ### What it does
    /// Checks for usage of `filter_map(|x| x)`.
    ///
    /// ### Why is this bad?
    /// Readability, this can be written more concisely by using `flatten`.
    ///
    /// ### Example
    /// ```no_run
    /// # let iter = vec![Some(1)].into_iter();
    /// iter.filter_map(|x| x);
    /// ```
    /// Use instead:
    /// ```no_run
    /// # let iter = vec![Some(1)].into_iter();
    /// iter.flatten();
    /// ```
    #[clippy::version = "1.52.0"]
    pub FILTER_MAP_IDENTITY,
    complexity,
    "call to `filter_map` where `flatten` is sufficient"
}

declare_clippy_lint! {
    /// ### What it does
    /// Checks for instances of `map(f)` where `f` is the identity function.
    ///
    /// ### Why is this bad?
    /// It can be written more concisely without the call to `map`.
    ///
    /// ### Example
    /// ```no_run
    /// let x = [1, 2, 3];
    /// let y: Vec<_> = x.iter().map(|x| x).map(|x| 2*x).collect();
    /// ```
    /// Use instead:
    /// ```no_run
    /// let x = [1, 2, 3];
    /// let y: Vec<_> = x.iter().map(|x| 2*x).collect();
    /// ```
    #[clippy::version = "1.47.0"]
    pub MAP_IDENTITY,
    complexity,
    "using iterator.map(|x| x)"
}

declare_clippy_lint! {
    /// ### What it does
    /// Checks for the use of `.bytes().nth()`.
    ///
    /// ### Why is this bad?
    /// `.as_bytes().get()` is more efficient and more
    /// readable.
    ///
    /// ### Example
    /// ```no_run
    /// "Hello".bytes().nth(3);
    /// ```
    ///
    /// Use instead:
    /// ```no_run
    /// "Hello".as_bytes().get(3);
    /// ```
    #[clippy::version = "1.52.0"]
    pub BYTES_NTH,
    style,
    "replace `.bytes().nth()` with `.as_bytes().get()`"
}

declare_clippy_lint! {
    /// ### What it does
    /// Checks for the usage of `_.to_owned()`, `vec.to_vec()`, or similar when calling `_.clone()` would be clearer.
    ///
    /// ### Why is this bad?
    /// These methods do the same thing as `_.clone()` but may be confusing as
    /// to why we are calling `to_vec` on something that is already a `Vec` or calling `to_owned` on something that is already owned.
    ///
    /// ### Example
    /// ```no_run
    /// let a = vec![1, 2, 3];
    /// let b = a.to_vec();
    /// let c = a.to_owned();
    /// ```
    /// Use instead:
    /// ```no_run
    /// let a = vec![1, 2, 3];
    /// let b = a.clone();
    /// let c = a.clone();
    /// ```
    #[clippy::version = "1.52.0"]
    pub IMPLICIT_CLONE,
    pedantic,
    "implicitly cloning a value by invoking a function on its dereferenced type"
}

declare_clippy_lint! {
    /// ### What it does
    /// Checks for the use of `.iter().count()`.
    ///
    /// ### Why is this bad?
    /// `.len()` is more efficient and more
    /// readable.
    ///
    /// ### Example
    /// ```no_run
    /// let some_vec = vec![0, 1, 2, 3];
    ///
    /// some_vec.iter().count();
    /// &some_vec[..].iter().count();
    /// ```
    ///
    /// Use instead:
    /// ```no_run
    /// let some_vec = vec![0, 1, 2, 3];
    ///
    /// some_vec.len();
    /// &some_vec[..].len();
    /// ```
    #[clippy::version = "1.52.0"]
    pub ITER_COUNT,
    complexity,
    "replace `.iter().count()` with `.len()`"
}

declare_clippy_lint! {
    /// ### What it does
    /// Checks for the usage of `_.to_owned()`, on a `Cow<'_, _>`.
    ///
    /// ### Why is this bad?
    /// Calling `to_owned()` on a `Cow` creates a clone of the `Cow`
    /// itself, without taking ownership of the `Cow` contents (i.e.
    /// it's equivalent to calling `Cow::clone`).
    /// The similarly named `into_owned` method, on the other hand,
    /// clones the `Cow` contents, effectively turning any `Cow::Borrowed`
    /// into a `Cow::Owned`.
    ///
    /// Given the potential ambiguity, consider replacing `to_owned`
    /// with `clone` for better readability or, if getting a `Cow::Owned`
    /// was the original intent, using `into_owned` instead.
    ///
    /// ### Example
    /// ```no_run
    /// # use std::borrow::Cow;
    /// let s = "Hello world!";
    /// let cow = Cow::Borrowed(s);
    ///
    /// let data = cow.to_owned();
    /// assert!(matches!(data, Cow::Borrowed(_)))
    /// ```
    /// Use instead:
    /// ```no_run
    /// # use std::borrow::Cow;
    /// let s = "Hello world!";
    /// let cow = Cow::Borrowed(s);
    ///
    /// let data = cow.clone();
    /// assert!(matches!(data, Cow::Borrowed(_)))
    /// ```
    /// or
    /// ```no_run
    /// # use std::borrow::Cow;
    /// let s = "Hello world!";
    /// let cow = Cow::Borrowed(s);
    ///
    /// let _data: String = cow.into_owned();
    /// ```
    #[clippy::version = "1.65.0"]
    pub SUSPICIOUS_TO_OWNED,
    suspicious,
    "calls to `to_owned` on a `Cow<'_, _>` might not do what they are expected"
}

declare_clippy_lint! {
    /// ### What it does
    /// Checks for calls to [`splitn`]
    /// (https://doc.rust-lang.org/std/primitive.str.html#method.splitn) and
    /// related functions with either zero or one splits.
    ///
    /// ### Why is this bad?
    /// These calls don't actually split the value and are
    /// likely to be intended as a different number.
    ///
    /// ### Example
    /// ```no_run
    /// # let s = "";
    /// for x in s.splitn(1, ":") {
    ///     // ..
    /// }
    /// ```
    ///
    /// Use instead:
    /// ```no_run
    /// # let s = "";
    /// for x in s.splitn(2, ":") {
    ///     // ..
    /// }
    /// ```
    #[clippy::version = "1.54.0"]
    pub SUSPICIOUS_SPLITN,
    correctness,
    "checks for `.splitn(0, ..)` and `.splitn(1, ..)`"
}

declare_clippy_lint! {
    /// ### What it does
    /// Checks for manual implementations of `str::repeat`
    ///
    /// ### Why is this bad?
    /// These are both harder to read, as well as less performant.
    ///
    /// ### Example
    /// ```no_run
    /// let x: String = std::iter::repeat('x').take(10).collect();
    /// ```
    ///
    /// Use instead:
    /// ```no_run
    /// let x: String = "x".repeat(10);
    /// ```
    #[clippy::version = "1.54.0"]
    pub MANUAL_STR_REPEAT,
    perf,
    "manual implementation of `str::repeat`"
}

declare_clippy_lint! {
    /// ### What it does
    /// Checks for usage of `str::splitn(2, _)`
    ///
    /// ### Why is this bad?
    /// `split_once` is both clearer in intent and slightly more efficient.
    ///
    /// ### Example
    /// ```rust,ignore
    /// let s = "key=value=add";
    /// let (key, value) = s.splitn(2, '=').next_tuple()?;
    /// let value = s.splitn(2, '=').nth(1)?;
    ///
    /// let mut parts = s.splitn(2, '=');
    /// let key = parts.next()?;
    /// let value = parts.next()?;
    /// ```
    ///
    /// Use instead:
    /// ```rust,ignore
    /// let s = "key=value=add";
    /// let (key, value) = s.split_once('=')?;
    /// let value = s.split_once('=')?.1;
    ///
    /// let (key, value) = s.split_once('=')?;
    /// ```
    ///
    /// ### Limitations
    /// The multiple statement variant currently only detects `iter.next()?`/`iter.next().unwrap()`
    /// in two separate `let` statements that immediately follow the `splitn()`
    #[clippy::version = "1.57.0"]
    pub MANUAL_SPLIT_ONCE,
    complexity,
    "replace `.splitn(2, pat)` with `.split_once(pat)`"
}

declare_clippy_lint! {
    /// ### What it does
    /// Checks for usage of `str::splitn` (or `str::rsplitn`) where using `str::split` would be the same.
    /// ### Why is this bad?
    /// The function `split` is simpler and there is no performance difference in these cases, considering
    /// that both functions return a lazy iterator.
    /// ### Example
    /// ```no_run
    /// let str = "key=value=add";
    /// let _ = str.splitn(3, '=').next().unwrap();
    /// ```
    ///
    /// Use instead:
    /// ```no_run
    /// let str = "key=value=add";
    /// let _ = str.split('=').next().unwrap();
    /// ```
    #[clippy::version = "1.59.0"]
    pub NEEDLESS_SPLITN,
    complexity,
    "usages of `str::splitn` that can be replaced with `str::split`"
}

declare_clippy_lint! {
    /// ### What it does
    /// Checks for unnecessary calls to [`ToOwned::to_owned`](https://doc.rust-lang.org/std/borrow/trait.ToOwned.html#tymethod.to_owned)
    /// and other `to_owned`-like functions.
    ///
    /// ### Why is this bad?
    /// The unnecessary calls result in useless allocations.
    ///
    /// ### Known problems
    /// `unnecessary_to_owned` can falsely trigger if `IntoIterator::into_iter` is applied to an
    /// owned copy of a resource and the resource is later used mutably. See
    /// [#8148](https://github.com/rust-lang/rust-clippy/issues/8148).
    ///
    /// ### Example
    /// ```no_run
    /// let path = std::path::Path::new("x");
    /// foo(&path.to_string_lossy().to_string());
    /// fn foo(s: &str) {}
    /// ```
    /// Use instead:
    /// ```no_run
    /// let path = std::path::Path::new("x");
    /// foo(&path.to_string_lossy());
    /// fn foo(s: &str) {}
    /// ```
    #[clippy::version = "1.59.0"]
    pub UNNECESSARY_TO_OWNED,
    perf,
    "unnecessary calls to `to_owned`-like functions"
}

declare_clippy_lint! {
    /// ### What it does
    /// Checks for usage of `.collect::<Vec<String>>().join("")` on iterators.
    ///
    /// ### Why is this bad?
    /// `.collect::<String>()` is more concise and might be more performant
    ///
    /// ### Example
    /// ```no_run
    /// let vector = vec!["hello",  "world"];
    /// let output = vector.iter().map(|item| item.to_uppercase()).collect::<Vec<String>>().join("");
    /// println!("{}", output);
    /// ```
    /// The correct use would be:
    /// ```no_run
    /// let vector = vec!["hello",  "world"];
    /// let output = vector.iter().map(|item| item.to_uppercase()).collect::<String>();
    /// println!("{}", output);
    /// ```
    /// ### Known problems
    /// While `.collect::<String>()` is sometimes more performant, there are cases where
    /// using `.collect::<String>()` over `.collect::<Vec<String>>().join("")`
    /// will prevent loop unrolling and will result in a negative performance impact.
    ///
    /// Additionally, differences have been observed between aarch64 and x86_64 assembly output,
    /// with aarch64 tending to producing faster assembly in more cases when using `.collect::<String>()`
    #[clippy::version = "1.61.0"]
    pub UNNECESSARY_JOIN,
    pedantic,
    "using `.collect::<Vec<String>>().join(\"\")` on an iterator"
}

declare_clippy_lint! {
    /// ### What it does
    /// Checks for no-op uses of `Option::{as_deref, as_deref_mut}`,
    /// for example, `Option<&T>::as_deref()` returns the same type.
    ///
    /// ### Why is this bad?
    /// Redundant code and improving readability.
    ///
    /// ### Example
    /// ```no_run
    /// let a = Some(&1);
    /// let b = a.as_deref(); // goes from Option<&i32> to Option<&i32>
    /// ```
    ///
    /// Use instead:
    /// ```no_run
    /// let a = Some(&1);
    /// let b = a;
    /// ```
    #[clippy::version = "1.57.0"]
    pub NEEDLESS_OPTION_AS_DEREF,
    complexity,
    "no-op use of `deref` or `deref_mut` method to `Option`."
}

declare_clippy_lint! {
    /// ### What it does
    /// Finds usages of [`char::is_digit`](https://doc.rust-lang.org/stable/std/primitive.char.html#method.is_digit) that
    /// can be replaced with [`is_ascii_digit`](https://doc.rust-lang.org/stable/std/primitive.char.html#method.is_ascii_digit) or
    /// [`is_ascii_hexdigit`](https://doc.rust-lang.org/stable/std/primitive.char.html#method.is_ascii_hexdigit).
    ///
    /// ### Why is this bad?
    /// `is_digit(..)` is slower and requires specifying the radix.
    ///
    /// ### Example
    /// ```no_run
    /// let c: char = '6';
    /// c.is_digit(10);
    /// c.is_digit(16);
    /// ```
    /// Use instead:
    /// ```no_run
    /// let c: char = '6';
    /// c.is_ascii_digit();
    /// c.is_ascii_hexdigit();
    /// ```
    #[clippy::version = "1.62.0"]
    pub IS_DIGIT_ASCII_RADIX,
    style,
    "use of `char::is_digit(..)` with literal radix of 10 or 16"
}

declare_clippy_lint! {
    /// ### What it does
    /// Checks for calling `take` function after `as_ref`.
    ///
    /// ### Why is this bad?
    /// Redundant code. `take` writes `None` to its argument.
    /// In this case the modification is useless as it's a temporary that cannot be read from afterwards.
    ///
    /// ### Example
    /// ```no_run
    /// let x = Some(3);
    /// x.as_ref().take();
    /// ```
    /// Use instead:
    /// ```no_run
    /// let x = Some(3);
    /// x.as_ref();
    /// ```
    #[clippy::version = "1.62.0"]
    pub NEEDLESS_OPTION_TAKE,
    complexity,
    "using `.as_ref().take()` on a temporary value"
}

declare_clippy_lint! {
    /// ### What it does
    /// Checks for `replace` statements which have no effect.
    ///
    /// ### Why is this bad?
    /// It's either a mistake or confusing.
    ///
    /// ### Example
    /// ```no_run
    /// "1234".replace("12", "12");
    /// "1234".replacen("12", "12", 1);
    /// ```
    #[clippy::version = "1.63.0"]
    pub NO_EFFECT_REPLACE,
    suspicious,
    "replace with no effect"
}

declare_clippy_lint! {
    /// ### What it does
    /// Checks for unnecessary method chains that can be simplified into `if .. else ..`.
    ///
    /// ### Why is this bad?
    /// This can be written more clearly with `if .. else ..`
    ///
    /// ### Limitations
    /// This lint currently only looks for usages of
    /// `.then_some(..).unwrap_or(..)` and `.then(..).unwrap_or(..)`, but will be expanded
    /// to account for similar patterns.
    ///
    /// ### Example
    /// ```no_run
    /// let x = true;
    /// x.then_some("a").unwrap_or("b");
    /// ```
    /// Use instead:
    /// ```no_run
    /// let x = true;
    /// if x { "a" } else { "b" };
    /// ```
    #[clippy::version = "1.64.0"]
    pub OBFUSCATED_IF_ELSE,
    style,
    "use of `.then_some(..).unwrap_or(..)` can be written \
    more clearly with `if .. else ..`"
}

declare_clippy_lint! {
    /// ### What it does
    ///
    /// Checks for calls to `iter`, `iter_mut` or `into_iter` on collections containing a single item
    ///
    /// ### Why is this bad?
    ///
    /// It is simpler to use the once function from the standard library:
    ///
    /// ### Example
    ///
    /// ```no_run
    /// let a = [123].iter();
    /// let b = Some(123).into_iter();
    /// ```
    /// Use instead:
    /// ```no_run
    /// use std::iter;
    /// let a = iter::once(&123);
    /// let b = iter::once(123);
    /// ```
    ///
    /// ### Known problems
    ///
    /// The type of the resulting iterator might become incompatible with its usage
    #[clippy::version = "1.65.0"]
    pub ITER_ON_SINGLE_ITEMS,
    nursery,
    "Iterator for array of length 1"
}

declare_clippy_lint! {
    /// ### What it does
    ///
    /// Checks for calls to `iter`, `iter_mut` or `into_iter` on empty collections
    ///
    /// ### Why is this bad?
    ///
    /// It is simpler to use the empty function from the standard library:
    ///
    /// ### Example
    ///
    /// ```no_run
    /// use std::{slice, option};
    /// let a: slice::Iter<i32> = [].iter();
    /// let f: option::IntoIter<i32> = None.into_iter();
    /// ```
    /// Use instead:
    /// ```no_run
    /// use std::iter;
    /// let a: iter::Empty<i32> = iter::empty();
    /// let b: iter::Empty<i32> = iter::empty();
    /// ```
    ///
    /// ### Known problems
    ///
    /// The type of the resulting iterator might become incompatible with its usage
    #[clippy::version = "1.65.0"]
    pub ITER_ON_EMPTY_COLLECTIONS,
    nursery,
    "Iterator for empty array"
}

declare_clippy_lint! {
    /// ### What it does
    /// Checks for naive byte counts
    ///
    /// ### Why is this bad?
    /// The [`bytecount`](https://crates.io/crates/bytecount)
    /// crate has methods to count your bytes faster, especially for large slices.
    ///
    /// ### Known problems
    /// If you have predominantly small slices, the
    /// `bytecount::count(..)` method may actually be slower. However, if you can
    /// ensure that less than 2³²-1 matches arise, the `naive_count_32(..)` can be
    /// faster in those cases.
    ///
    /// ### Example
    /// ```no_run
    /// # let vec = vec![1_u8];
    /// let count = vec.iter().filter(|x| **x == 0u8).count();
    /// ```
    ///
    /// Use instead:
    /// ```rust,ignore
    /// # let vec = vec![1_u8];
    /// let count = bytecount::count(&vec, 0u8);
    /// ```
    #[clippy::version = "pre 1.29.0"]
    pub NAIVE_BYTECOUNT,
    pedantic,
    "use of naive `<slice>.filter(|&x| x == y).count()` to count byte values"
}

declare_clippy_lint! {
    /// ### What it does
    /// It checks for `str::bytes().count()` and suggests replacing it with
    /// `str::len()`.
    ///
    /// ### Why is this bad?
    /// `str::bytes().count()` is longer and may not be as performant as using
    /// `str::len()`.
    ///
    /// ### Example
    /// ```no_run
    /// "hello".bytes().count();
    /// String::from("hello").bytes().count();
    /// ```
    /// Use instead:
    /// ```no_run
    /// "hello".len();
    /// String::from("hello").len();
    /// ```
    #[clippy::version = "1.62.0"]
    pub BYTES_COUNT_TO_LEN,
    complexity,
    "Using `bytes().count()` when `len()` performs the same functionality"
}

declare_clippy_lint! {
    /// ### What it does
    /// Checks for calls to `ends_with` with possible file extensions
    /// and suggests to use a case-insensitive approach instead.
    ///
    /// ### Why is this bad?
    /// `ends_with` is case-sensitive and may not detect files with a valid extension.
    ///
    /// ### Example
    /// ```no_run
    /// fn is_rust_file(filename: &str) -> bool {
    ///     filename.ends_with(".rs")
    /// }
    /// ```
    /// Use instead:
    /// ```no_run
    /// fn is_rust_file(filename: &str) -> bool {
    ///     let filename = std::path::Path::new(filename);
    ///     filename.extension()
    ///         .map_or(false, |ext| ext.eq_ignore_ascii_case("rs"))
    /// }
    /// ```
    #[clippy::version = "1.51.0"]
    pub CASE_SENSITIVE_FILE_EXTENSION_COMPARISONS,
    pedantic,
    "Checks for calls to ends_with with case-sensitive file extensions"
}

declare_clippy_lint! {
    /// ### What it does
    /// Checks for usage of `x.get(0)` instead of
    /// `x.first()` or `x.front()`.
    ///
    /// ### Why is this bad?
    /// Using `x.first()` for `Vec`s and slices or `x.front()`
    /// for `VecDeque`s is easier to read and has the same result.
    ///
    /// ### Example
    /// ```no_run
    /// let x = vec![2, 3, 5];
    /// let first_element = x.get(0);
    /// ```
    ///
    /// Use instead:
    /// ```no_run
    /// let x = vec![2, 3, 5];
    /// let first_element = x.first();
    /// ```
    #[clippy::version = "1.63.0"]
    pub GET_FIRST,
    style,
    "Using `x.get(0)` when `x.first()` or `x.front()` is simpler"
}

declare_clippy_lint! {
    /// ### What it does
    ///
    /// Finds patterns that reimplement `Option::ok_or`.
    ///
    /// ### Why is this bad?
    ///
    /// Concise code helps focusing on behavior instead of boilerplate.
    ///
    /// ### Examples
    /// ```no_run
    /// let foo: Option<i32> = None;
    /// foo.map_or(Err("error"), |v| Ok(v));
    /// ```
    ///
    /// Use instead:
    /// ```no_run
    /// let foo: Option<i32> = None;
    /// foo.ok_or("error");
    /// ```
    #[clippy::version = "1.49.0"]
    pub MANUAL_OK_OR,
    style,
    "finds patterns that can be encoded more concisely with `Option::ok_or`"
}

declare_clippy_lint! {
    /// ### What it does
    /// Checks for usage of `map(|x| x.clone())` or
    /// dereferencing closures for `Copy` types, on `Iterator` or `Option`,
    /// and suggests `cloned()` or `copied()` instead
    ///
    /// ### Why is this bad?
    /// Readability, this can be written more concisely
    ///
    /// ### Example
    /// ```no_run
    /// let x = vec![42, 43];
    /// let y = x.iter();
    /// let z = y.map(|i| *i);
    /// ```
    ///
    /// The correct use would be:
    ///
    /// ```no_run
    /// let x = vec![42, 43];
    /// let y = x.iter();
    /// let z = y.cloned();
    /// ```
    #[clippy::version = "pre 1.29.0"]
    pub MAP_CLONE,
    style,
    "using `iterator.map(|x| x.clone())`, or dereferencing closures for `Copy` types"
}

declare_clippy_lint! {
    /// ### What it does
    /// Checks for instances of `map_err(|_| Some::Enum)`
    ///
    /// ### Why restrict this?
    /// This `map_err` throws away the original error rather than allowing the enum to
    /// contain and report the cause of the error.
    ///
    /// ### Example
    /// Before:
    /// ```no_run
    /// use std::fmt;
    ///
    /// #[derive(Debug)]
    /// enum Error {
    ///     Indivisible,
    ///     Remainder(u8),
    /// }
    ///
    /// impl fmt::Display for Error {
    ///     fn fmt(&self, f: &mut fmt::Formatter<'_>) -> fmt::Result {
    ///         match self {
    ///             Error::Indivisible => write!(f, "could not divide input by three"),
    ///             Error::Remainder(remainder) => write!(
    ///                 f,
    ///                 "input is not divisible by three, remainder = {}",
    ///                 remainder
    ///             ),
    ///         }
    ///     }
    /// }
    ///
    /// impl std::error::Error for Error {}
    ///
    /// fn divisible_by_3(input: &str) -> Result<(), Error> {
    ///     input
    ///         .parse::<i32>()
    ///         .map_err(|_| Error::Indivisible)
    ///         .map(|v| v % 3)
    ///         .and_then(|remainder| {
    ///             if remainder == 0 {
    ///                 Ok(())
    ///             } else {
    ///                 Err(Error::Remainder(remainder as u8))
    ///             }
    ///         })
    /// }
    /// ```
    ///
    /// After:
    /// ```rust
    /// use std::{fmt, num::ParseIntError};
    ///
    /// #[derive(Debug)]
    /// enum Error {
    ///     Indivisible(ParseIntError),
    ///     Remainder(u8),
    /// }
    ///
    /// impl fmt::Display for Error {
    ///     fn fmt(&self, f: &mut fmt::Formatter<'_>) -> fmt::Result {
    ///         match self {
    ///             Error::Indivisible(_) => write!(f, "could not divide input by three"),
    ///             Error::Remainder(remainder) => write!(
    ///                 f,
    ///                 "input is not divisible by three, remainder = {}",
    ///                 remainder
    ///             ),
    ///         }
    ///     }
    /// }
    ///
    /// impl std::error::Error for Error {
    ///     fn source(&self) -> Option<&(dyn std::error::Error + 'static)> {
    ///         match self {
    ///             Error::Indivisible(source) => Some(source),
    ///             _ => None,
    ///         }
    ///     }
    /// }
    ///
    /// fn divisible_by_3(input: &str) -> Result<(), Error> {
    ///     input
    ///         .parse::<i32>()
    ///         .map_err(Error::Indivisible)
    ///         .map(|v| v % 3)
    ///         .and_then(|remainder| {
    ///             if remainder == 0 {
    ///                 Ok(())
    ///             } else {
    ///                 Err(Error::Remainder(remainder as u8))
    ///             }
    ///         })
    /// }
    /// ```
    #[clippy::version = "1.48.0"]
    pub MAP_ERR_IGNORE,
    restriction,
    "`map_err` should not ignore the original error"
}

declare_clippy_lint! {
    /// ### What it does
    /// Checks for `&mut Mutex::lock` calls
    ///
    /// ### Why is this bad?
    /// `Mutex::lock` is less efficient than
    /// calling `Mutex::get_mut`. In addition you also have a statically
    /// guarantee that the mutex isn't locked, instead of just a runtime
    /// guarantee.
    ///
    /// ### Example
    /// ```no_run
    /// use std::sync::{Arc, Mutex};
    ///
    /// let mut value_rc = Arc::new(Mutex::new(42_u8));
    /// let value_mutex = Arc::get_mut(&mut value_rc).unwrap();
    ///
    /// let mut value = value_mutex.lock().unwrap();
    /// *value += 1;
    /// ```
    /// Use instead:
    /// ```no_run
    /// use std::sync::{Arc, Mutex};
    ///
    /// let mut value_rc = Arc::new(Mutex::new(42_u8));
    /// let value_mutex = Arc::get_mut(&mut value_rc).unwrap();
    ///
    /// let value = value_mutex.get_mut().unwrap();
    /// *value += 1;
    /// ```
    #[clippy::version = "1.49.0"]
    pub MUT_MUTEX_LOCK,
    style,
    "`&mut Mutex::lock` does unnecessary locking"
}

declare_clippy_lint! {
    /// ### What it does
    /// Checks for duplicate open options as well as combinations
    /// that make no sense.
    ///
    /// ### Why is this bad?
    /// In the best case, the code will be harder to read than
    /// necessary. I don't know the worst case.
    ///
    /// ### Example
    /// ```no_run
    /// use std::fs::OpenOptions;
    ///
    /// OpenOptions::new().read(true).truncate(true);
    /// ```
    #[clippy::version = "pre 1.29.0"]
    pub NONSENSICAL_OPEN_OPTIONS,
    correctness,
    "nonsensical combination of options for opening a file"
}

declare_clippy_lint! {
    /// ### What it does
    /// Checks for the suspicious use of `OpenOptions::create()`
    /// without an explicit `OpenOptions::truncate()`.
    ///
    /// ### Why is this bad?
    /// `create()` alone will either create a new file or open an
    /// existing file. If the file already exists, it will be
    /// overwritten when written to, but the file will not be
    /// truncated by default.
    /// If less data is written to the file
    /// than it already contains, the remainder of the file will
    /// remain unchanged, and the end of the file will contain old
    /// data.
    /// In most cases, one should either use `create_new` to ensure
    /// the file is created from scratch, or ensure `truncate` is
    /// called so that the truncation behaviour is explicit. `truncate(true)`
    /// will ensure the file is entirely overwritten with new data, whereas
    /// `truncate(false)` will explicitly keep the default behavior.
    ///
    /// ### Example
    /// ```rust,no_run
    /// use std::fs::OpenOptions;
    ///
    /// OpenOptions::new().create(true);
    /// ```
    /// Use instead:
    /// ```rust,no_run
    /// use std::fs::OpenOptions;
    ///
    /// OpenOptions::new().create(true).truncate(true);
    /// ```
    #[clippy::version = "1.77.0"]
    pub SUSPICIOUS_OPEN_OPTIONS,
    suspicious,
    "suspicious combination of options for opening a file"
}

declare_clippy_lint! {
    /// ### What it does
    ///* Checks for [push](https://doc.rust-lang.org/std/path/struct.PathBuf.html#method.push)
    /// calls on `PathBuf` that can cause overwrites.
    ///
    /// ### Why is this bad?
    /// Calling `push` with a root path at the start can overwrite the
    /// previous defined path.
    ///
    /// ### Example
    /// ```no_run
    /// use std::path::PathBuf;
    ///
    /// let mut x = PathBuf::from("/foo");
    /// x.push("/bar");
    /// assert_eq!(x, PathBuf::from("/bar"));
    /// ```
    /// Could be written:
    ///
    /// ```no_run
    /// use std::path::PathBuf;
    ///
    /// let mut x = PathBuf::from("/foo");
    /// x.push("bar");
    /// assert_eq!(x, PathBuf::from("/foo/bar"));
    /// ```
    #[clippy::version = "1.36.0"]
    pub PATH_BUF_PUSH_OVERWRITE,
    nursery,
    "calling `push` with file system root on `PathBuf` can overwrite it"
}

declare_clippy_lint! {
    /// ### What it does
    /// Checks for zipping a collection with the range of
    /// `0.._.len()`.
    ///
    /// ### Why is this bad?
    /// The code is better expressed with `.enumerate()`.
    ///
    /// ### Example
    /// ```no_run
    /// # let x = vec![1];
    /// let _ = x.iter().zip(0..x.len());
    /// ```
    ///
    /// Use instead:
    /// ```no_run
    /// # let x = vec![1];
    /// let _ = x.iter().enumerate();
    /// ```
    #[clippy::version = "pre 1.29.0"]
    pub RANGE_ZIP_WITH_LEN,
    complexity,
    "zipping iterator with a range when `enumerate()` would do"
}

declare_clippy_lint! {
    /// ### What it does
    /// Checks for usage of `.repeat(1)` and suggest the following method for each types.
    /// - `.to_string()` for `str`
    /// - `.clone()` for `String`
    /// - `.to_vec()` for `slice`
    ///
    /// The lint will evaluate constant expressions and values as arguments of `.repeat(..)` and emit a message if
    /// they are equivalent to `1`. (Related discussion in [rust-clippy#7306](https://github.com/rust-lang/rust-clippy/issues/7306))
    ///
    /// ### Why is this bad?
    /// For example, `String.repeat(1)` is equivalent to `.clone()`. If cloning
    /// the string is the intention behind this, `clone()` should be used.
    ///
    /// ### Example
    /// ```no_run
    /// fn main() {
    ///     let x = String::from("hello world").repeat(1);
    /// }
    /// ```
    /// Use instead:
    /// ```no_run
    /// fn main() {
    ///     let x = String::from("hello world").clone();
    /// }
    /// ```
    #[clippy::version = "1.47.0"]
    pub REPEAT_ONCE,
    complexity,
    "using `.repeat(1)` instead of `String.clone()`, `str.to_string()` or `slice.to_vec()` "
}

declare_clippy_lint! {
    /// ### What it does
    /// When sorting primitive values (integers, bools, chars, as well
    /// as arrays, slices, and tuples of such items), it is typically better to
    /// use an unstable sort than a stable sort.
    ///
    /// ### Why is this bad?
    /// Typically, using a stable sort consumes more memory and cpu cycles.
    /// Because values which compare equal are identical, preserving their
    /// relative order (the guarantee that a stable sort provides) means
    /// nothing, while the extra costs still apply.
    ///
    /// ### Known problems
    ///
    /// As pointed out in
    /// [issue #8241](https://github.com/rust-lang/rust-clippy/issues/8241),
    /// a stable sort can instead be significantly faster for certain scenarios
    /// (eg. when a sorted vector is extended with new data and resorted).
    ///
    /// For more information and benchmarking results, please refer to the
    /// issue linked above.
    ///
    /// ### Example
    /// ```no_run
    /// let mut vec = vec![2, 1, 3];
    /// vec.sort();
    /// ```
    /// Use instead:
    /// ```no_run
    /// let mut vec = vec![2, 1, 3];
    /// vec.sort_unstable();
    /// ```
    #[clippy::version = "1.47.0"]
    pub STABLE_SORT_PRIMITIVE,
    pedantic,
    "use of sort() when sort_unstable() is equivalent"
}

declare_clippy_lint! {
    /// ### What it does
    /// Looks for calls to `.type_id()` on a `Box<dyn _>`.
    ///
    /// ### Why is this bad?
    /// This almost certainly does not do what the user expects and can lead to subtle bugs.
    /// Calling `.type_id()` on a `Box<dyn Trait>` returns a fixed `TypeId` of the `Box` itself,
    /// rather than returning the `TypeId` of the underlying type behind the trait object.
    ///
    /// For `Box<dyn Any>` specifically (and trait objects that have `Any` as its supertrait),
    /// this lint will provide a suggestion, which is to dereference the receiver explicitly
    /// to go from `Box<dyn Any>` to `dyn Any`.
    /// This makes sure that `.type_id()` resolves to a dynamic call on the trait object
    /// and not on the box.
    ///
    /// If the fixed `TypeId` of the `Box` is the intended behavior, it's better to be explicit about it
    /// and write `TypeId::of::<Box<dyn Trait>>()`:
    /// this makes it clear that a fixed `TypeId` is returned and not the `TypeId` of the implementor.
    ///
    /// ### Example
    /// ```rust,ignore
    /// use std::any::{Any, TypeId};
    ///
    /// let any_box: Box<dyn Any> = Box::new(42_i32);
    /// assert_eq!(any_box.type_id(), TypeId::of::<i32>()); // ⚠️ this fails!
    /// ```
    /// Use instead:
    /// ```no_run
    /// use std::any::{Any, TypeId};
    ///
    /// let any_box: Box<dyn Any> = Box::new(42_i32);
    /// assert_eq!((*any_box).type_id(), TypeId::of::<i32>());
    /// //          ^ dereference first, to call `type_id` on `dyn Any`
    /// ```
    #[clippy::version = "1.73.0"]
    pub TYPE_ID_ON_BOX,
    suspicious,
    "calling `.type_id()` on a boxed trait object"
}

declare_clippy_lint! {
    /// ### What it does
    /// Detects `().hash(_)`.
    ///
    /// ### Why is this bad?
    /// Hashing a unit value doesn't do anything as the implementation of `Hash` for `()` is a no-op.
    ///
    /// ### Example
    /// ```no_run
    /// # use std::hash::Hash;
    /// # use std::collections::hash_map::DefaultHasher;
    /// # enum Foo { Empty, WithValue(u8) }
    /// # use Foo::*;
    /// # let mut state = DefaultHasher::new();
    /// # let my_enum = Foo::Empty;
    /// match my_enum {
    /// 	Empty => ().hash(&mut state),
    /// 	WithValue(x) => x.hash(&mut state),
    /// }
    /// ```
    /// Use instead:
    /// ```no_run
    /// # use std::hash::Hash;
    /// # use std::collections::hash_map::DefaultHasher;
    /// # enum Foo { Empty, WithValue(u8) }
    /// # use Foo::*;
    /// # let mut state = DefaultHasher::new();
    /// # let my_enum = Foo::Empty;
    /// match my_enum {
    /// 	Empty => 0_u8.hash(&mut state),
    /// 	WithValue(x) => x.hash(&mut state),
    /// }
    /// ```
    #[clippy::version = "1.58.0"]
    pub UNIT_HASH,
    correctness,
    "hashing a unit value, which does nothing"
}

declare_clippy_lint! {
    /// ### What it does
    /// Checks for usage of `Vec::sort_by` passing in a closure
    /// which compares the two arguments, either directly or indirectly.
    ///
    /// ### Why is this bad?
    /// It is more clear to use `Vec::sort_by_key` (or `Vec::sort` if
    /// possible) than to use `Vec::sort_by` and a more complicated
    /// closure.
    ///
    /// ### Known problems
    /// If the suggested `Vec::sort_by_key` uses Reverse and it isn't already
    /// imported by a use statement, then it will need to be added manually.
    ///
    /// ### Example
    /// ```no_run
    /// # struct A;
    /// # impl A { fn foo(&self) {} }
    /// # let mut vec: Vec<A> = Vec::new();
    /// vec.sort_by(|a, b| a.foo().cmp(&b.foo()));
    /// ```
    /// Use instead:
    /// ```no_run
    /// # struct A;
    /// # impl A { fn foo(&self) {} }
    /// # let mut vec: Vec<A> = Vec::new();
    /// vec.sort_by_key(|a| a.foo());
    /// ```
    #[clippy::version = "1.46.0"]
    pub UNNECESSARY_SORT_BY,
    complexity,
    "Use of `Vec::sort_by` when `Vec::sort_by_key` or `Vec::sort` would be clearer"
}

declare_clippy_lint! {
    /// ### What it does
    /// Finds occurrences of `Vec::resize(0, an_int)`
    ///
    /// ### Why is this bad?
    /// This is probably an argument inversion mistake.
    ///
    /// ### Example
    /// ```no_run
    /// vec![1, 2, 3, 4, 5].resize(0, 5)
    /// ```
    ///
    /// Use instead:
    /// ```no_run
    /// vec![1, 2, 3, 4, 5].clear()
    /// ```
    #[clippy::version = "1.46.0"]
    pub VEC_RESIZE_TO_ZERO,
    correctness,
    "emptying a vector with `resize(0, an_int)` instead of `clear()` is probably an argument inversion mistake"
}

declare_clippy_lint! {
    /// ### What it does
    /// Checks for usage of File::read_to_end and File::read_to_string.
    ///
    /// ### Why restrict this?
    /// `fs::{read, read_to_string}` provide the same functionality when `buf` is empty with fewer imports and no intermediate values.
    /// See also: [fs::read docs](https://doc.rust-lang.org/std/fs/fn.read.html), [fs::read_to_string docs](https://doc.rust-lang.org/std/fs/fn.read_to_string.html)
    ///
    /// ### Example
    /// ```rust,no_run
    /// # use std::io::Read;
    /// # use std::fs::File;
    /// let mut f = File::open("foo.txt").unwrap();
    /// let mut bytes = Vec::new();
    /// f.read_to_end(&mut bytes).unwrap();
    /// ```
    /// Can be written more concisely as
    /// ```rust,no_run
    /// # use std::fs;
    /// let mut bytes = fs::read("foo.txt").unwrap();
    /// ```
    #[clippy::version = "1.44.0"]
    pub VERBOSE_FILE_READS,
    restriction,
    "use of `File::read_to_end` or `File::read_to_string`"
}

declare_clippy_lint! {
    /// ### What it does
    ///
    /// Checks for iterating a map (`HashMap` or `BTreeMap`) and
    /// ignoring either the keys or values.
    ///
    /// ### Why is this bad?
    ///
    /// Readability. There are `keys` and `values` methods that
    /// can be used to express that we only need the keys or the values.
    ///
    /// ### Example
    ///
    /// ```no_run
    /// # use std::collections::HashMap;
    /// let map: HashMap<u32, u32> = HashMap::new();
    /// let values = map.iter().map(|(_, value)| value).collect::<Vec<_>>();
    /// ```
    ///
    /// Use instead:
    /// ```no_run
    /// # use std::collections::HashMap;
    /// let map: HashMap<u32, u32> = HashMap::new();
    /// let values = map.values().collect::<Vec<_>>();
    /// ```
    #[clippy::version = "1.66.0"]
    pub ITER_KV_MAP,
    complexity,
    "iterating on map using `iter` when `keys` or `values` would do"
}

declare_clippy_lint! {
    /// ### What it does
    ///
    /// Checks if the `seek` method of the `Seek` trait is called with `SeekFrom::Current(0)`,
    /// and if it is, suggests using `stream_position` instead.
    ///
    /// ### Why is this bad?
    ///
    /// Readability. Use dedicated method.
    ///
    /// ### Example
    ///
    /// ```rust,no_run
    /// use std::fs::File;
    /// use std::io::{self, Write, Seek, SeekFrom};
    ///
    /// fn main() -> io::Result<()> {
    ///     let mut f = File::create("foo.txt")?;
    ///     f.write_all(b"Hello")?;
    ///     eprintln!("Written {} bytes", f.seek(SeekFrom::Current(0))?);
    ///
    ///     Ok(())
    /// }
    /// ```
    /// Use instead:
    /// ```rust,no_run
    /// use std::fs::File;
    /// use std::io::{self, Write, Seek, SeekFrom};
    ///
    /// fn main() -> io::Result<()> {
    ///     let mut f = File::create("foo.txt")?;
    ///     f.write_all(b"Hello")?;
    ///     eprintln!("Written {} bytes", f.stream_position()?);
    ///
    ///     Ok(())
    /// }
    /// ```
    #[clippy::version = "1.67.0"]
    pub SEEK_FROM_CURRENT,
    complexity,
    "use dedicated method for seek from current position"
}

declare_clippy_lint! {
    /// ### What it does
    ///
    /// Checks for jumps to the start of a stream that implements `Seek`
    /// and uses the `seek` method providing `Start` as parameter.
    ///
    /// ### Why is this bad?
    ///
    /// Readability. There is a specific method that was implemented for
    /// this exact scenario.
    ///
    /// ### Example
    /// ```no_run
    /// # use std::io;
    /// fn foo<T: io::Seek>(t: &mut T) {
    ///     t.seek(io::SeekFrom::Start(0));
    /// }
    /// ```
    /// Use instead:
    /// ```no_run
    /// # use std::io;
    /// fn foo<T: io::Seek>(t: &mut T) {
    ///     t.rewind();
    /// }
    /// ```
    #[clippy::version = "1.67.0"]
    pub SEEK_TO_START_INSTEAD_OF_REWIND,
    complexity,
    "jumping to the start of stream using `seek` method"
}

declare_clippy_lint! {
    /// ### What it does
    /// Checks for functions collecting an iterator when collect
    /// is not needed.
    ///
    /// ### Why is this bad?
    /// `collect` causes the allocation of a new data structure,
    /// when this allocation may not be needed.
    ///
    /// ### Example
    /// ```no_run
    /// # let iterator = vec![1].into_iter();
    /// let len = iterator.collect::<Vec<_>>().len();
    /// ```
    /// Use instead:
    /// ```no_run
    /// # let iterator = vec![1].into_iter();
    /// let len = iterator.count();
    /// ```
    #[clippy::version = "1.30.0"]
    pub NEEDLESS_COLLECT,
    nursery,
    "collecting an iterator when collect is not needed"
}

declare_clippy_lint! {
    /// ### What it does
    ///
    /// Checks for `Command::arg()` invocations that look like they
    /// should be multiple arguments instead, such as `arg("-t ext2")`.
    ///
    /// ### Why is this bad?
    ///
    /// `Command::arg()` does not split arguments by space. An argument like `arg("-t ext2")`
    /// will be passed as a single argument to the command,
    /// which is likely not what was intended.
    ///
    /// ### Example
    /// ```no_run
    /// std::process::Command::new("echo").arg("-n hello").spawn().unwrap();
    /// ```
    /// Use instead:
    /// ```no_run
    /// std::process::Command::new("echo").args(["-n", "hello"]).spawn().unwrap();
    /// ```
    #[clippy::version = "1.69.0"]
    pub SUSPICIOUS_COMMAND_ARG_SPACE,
    suspicious,
    "single command line argument that looks like it should be multiple arguments"
}

declare_clippy_lint! {
    /// ### What it does
    /// Checks for usage of `.drain(..)` for the sole purpose of clearing a container.
    ///
    /// ### Why is this bad?
    /// This creates an unnecessary iterator that is dropped immediately.
    ///
    /// Calling `.clear()` also makes the intent clearer.
    ///
    /// ### Example
    /// ```no_run
    /// let mut v = vec![1, 2, 3];
    /// v.drain(..);
    /// ```
    /// Use instead:
    /// ```no_run
    /// let mut v = vec![1, 2, 3];
    /// v.clear();
    /// ```
    #[clippy::version = "1.70.0"]
    pub CLEAR_WITH_DRAIN,
    nursery,
    "calling `drain` in order to `clear` a container"
}

declare_clippy_lint! {
    /// ### What it does
    /// Checks for `.rev().next()` on a `DoubleEndedIterator`
    ///
    /// ### Why is this bad?
    /// `.next_back()` is cleaner.
    ///
    /// ### Example
    /// ```no_run
    /// # let foo = [0; 10];
    /// foo.iter().rev().next();
    /// ```
    /// Use instead:
    /// ```no_run
    /// # let foo = [0; 10];
    /// foo.iter().next_back();
    /// ```
    #[clippy::version = "1.71.0"]
    pub MANUAL_NEXT_BACK,
    style,
    "manual reverse iteration of `DoubleEndedIterator`"
}

declare_clippy_lint! {
    /// ### What it does
    /// Checks for calls to `.drain()` that clear the collection, immediately followed by a call to `.collect()`.
    ///
    /// > "Collection" in this context refers to any type with a `drain` method:
    /// > `Vec`, `VecDeque`, `BinaryHeap`, `HashSet`,`HashMap`, `String`
    ///
    /// ### Why is this bad?
    /// Using `mem::take` is faster as it avoids the allocation.
    /// When using `mem::take`, the old collection is replaced with an empty one and ownership of
    /// the old collection is returned.
    ///
    /// ### Known issues
    /// `mem::take(&mut vec)` is almost equivalent to `vec.drain(..).collect()`, except that
    /// it also moves the **capacity**. The user might have explicitly written it this way
    /// to keep the capacity on the original `Vec`.
    ///
    /// ### Example
    /// ```no_run
    /// fn remove_all(v: &mut Vec<i32>) -> Vec<i32> {
    ///     v.drain(..).collect()
    /// }
    /// ```
    /// Use instead:
    /// ```no_run
    /// use std::mem;
    /// fn remove_all(v: &mut Vec<i32>) -> Vec<i32> {
    ///     mem::take(v)
    /// }
    /// ```
    #[clippy::version = "1.72.0"]
    pub DRAIN_COLLECT,
    perf,
    "calling `.drain(..).collect()` to move all elements into a new collection"
}

declare_clippy_lint! {
    /// ### What it does
    /// Checks for usage of `Iterator::fold` with a type that implements `Try`.
    ///
    /// ### Why is this bad?
    /// The code should use `try_fold` instead, which short-circuits on failure, thus opening the
    /// door for additional optimizations not possible with `fold` as rustc can guarantee the
    /// function is never called on `None`, `Err`, etc., alleviating otherwise necessary checks. It's
    /// also slightly more idiomatic.
    ///
    /// ### Known issues
    /// This lint doesn't take into account whether a function does something on the failure case,
    /// i.e., whether short-circuiting will affect behavior. Refactoring to `try_fold` is not
    /// desirable in those cases.
    ///
    /// ### Example
    /// ```no_run
    /// vec![1, 2, 3].iter().fold(Some(0i32), |sum, i| sum?.checked_add(*i));
    /// ```
    /// Use instead:
    /// ```no_run
    /// vec![1, 2, 3].iter().try_fold(0i32, |sum, i| sum.checked_add(*i));
    /// ```
    #[clippy::version = "1.72.0"]
    pub MANUAL_TRY_FOLD,
    perf,
    "checks for usage of `Iterator::fold` with a type that implements `Try`"
}

declare_clippy_lint! {
    /// ### What it does
    /// Looks for calls to [`Stdin::read_line`] to read a line from the standard input
    /// into a string, then later attempting to use that string for an operation that will never
    /// work for strings with a trailing newline character in it (e.g. parsing into a `i32`).
    ///
    /// ### Why is this bad?
    /// The operation will always fail at runtime no matter what the user enters, thus
    /// making it a useless operation.
    ///
    /// ### Example
    /// ```rust,ignore
    /// let mut input = String::new();
    /// std::io::stdin().read_line(&mut input).expect("Failed to read a line");
    /// let num: i32 = input.parse().expect("Not a number!");
    /// assert_eq!(num, 42); // we never even get here!
    /// ```
    /// Use instead:
    /// ```rust,ignore
    /// let mut input = String::new();
    /// std::io::stdin().read_line(&mut input).expect("Failed to read a line");
    /// let num: i32 = input.trim_end().parse().expect("Not a number!");
    /// //                  ^^^^^^^^^^^ remove the trailing newline
    /// assert_eq!(num, 42);
    /// ```
    #[clippy::version = "1.73.0"]
    pub READ_LINE_WITHOUT_TRIM,
    correctness,
    "calling `Stdin::read_line`, then trying to parse it without first trimming"
}

declare_clippy_lint! {
    /// ### What it does
    /// Checks for `<string_lit>.chars().any(|i| i == c)`.
    ///
    /// ### Why is this bad?
    /// It's significantly slower than using a pattern instead, like
    /// `matches!(c, '\\' | '.' | '+')`.
    ///
    /// Despite this being faster, this is not `perf` as this is pretty common, and is a rather nice
    /// way to check if a `char` is any in a set. In any case, this `restriction` lint is available
    /// for situations where that additional performance is absolutely necessary.
    ///
    /// ### Example
    /// ```no_run
    /// # let c = 'c';
    /// "\\.+*?()|[]{}^$#&-~".chars().any(|x| x == c);
    /// ```
    /// Use instead:
    /// ```no_run
    /// # let c = 'c';
    /// matches!(c, '\\' | '.' | '+' | '*' | '(' | ')' | '|' | '[' | ']' | '{' | '}' | '^' | '$' | '#' | '&' | '-' | '~');
    /// ```
    #[clippy::version = "1.73.0"]
    pub STRING_LIT_CHARS_ANY,
    restriction,
    "checks for `<string_lit>.chars().any(|i| i == c)`"
}

declare_clippy_lint! {
    /// ### What it does
    /// Checks for usage of `.map(|_| format!(..)).collect::<String>()`.
    ///
    /// ### Why is this bad?
    /// This allocates a new string for every element in the iterator.
    /// This can be done more efficiently by creating the `String` once and appending to it in `Iterator::fold`,
    /// using either the `write!` macro which supports exactly the same syntax as the `format!` macro,
    /// or concatenating with `+` in case the iterator yields `&str`/`String`.
    ///
    /// Note also that `write!`-ing into a `String` can never fail, despite the return type of `write!` being `std::fmt::Result`,
    /// so it can be safely ignored or unwrapped.
    ///
    /// ### Example
    /// ```no_run
    /// fn hex_encode(bytes: &[u8]) -> String {
    ///     bytes.iter().map(|b| format!("{b:02X}")).collect()
    /// }
    /// ```
    /// Use instead:
    /// ```no_run
    /// use std::fmt::Write;
    /// fn hex_encode(bytes: &[u8]) -> String {
    ///     bytes.iter().fold(String::new(), |mut output, b| {
    ///         let _ = write!(output, "{b:02X}");
    ///         output
    ///     })
    /// }
    /// ```
    #[clippy::version = "1.73.0"]
    pub FORMAT_COLLECT,
    pedantic,
    "`format!`ing every element in a collection, then collecting the strings into a new `String`"
}

declare_clippy_lint! {
    /// ### What it does
    /// Checks for usage of `.skip(0)` on iterators.
    ///
    /// ### Why is this bad?
    /// This was likely intended to be `.skip(1)` to skip the first element, as `.skip(0)` does
    /// nothing. If not, the call should be removed.
    ///
    /// ### Example
    /// ```no_run
    /// let v = vec![1, 2, 3];
    /// let x = v.iter().skip(0).collect::<Vec<_>>();
    /// let y = v.iter().collect::<Vec<_>>();
    /// assert_eq!(x, y);
    /// ```
    #[clippy::version = "1.73.0"]
    pub ITER_SKIP_ZERO,
    correctness,
    "disallows `.skip(0)`"
}

declare_clippy_lint! {
    /// ### What it does
    /// Checks for usage of `bool::then` in `Iterator::filter_map`.
    ///
    /// ### Why is this bad?
    /// This can be written with `filter` then `map` instead, which would reduce nesting and
    /// separates the filtering from the transformation phase. This comes with no cost to
    /// performance and is just cleaner.
    ///
    /// ### Limitations
    /// Does not lint `bool::then_some`, as it eagerly evaluates its arguments rather than lazily.
    /// This can create differing behavior, so better safe than sorry.
    ///
    /// ### Example
    /// ```no_run
    /// # fn really_expensive_fn(i: i32) -> i32 { i }
    /// # let v = vec![];
    /// _ = v.into_iter().filter_map(|i| (i % 2 == 0).then(|| really_expensive_fn(i)));
    /// ```
    /// Use instead:
    /// ```no_run
    /// # fn really_expensive_fn(i: i32) -> i32 { i }
    /// # let v = vec![];
    /// _ = v.into_iter().filter(|i| i % 2 == 0).map(|i| really_expensive_fn(i));
    /// ```
    #[clippy::version = "1.73.0"]
    pub FILTER_MAP_BOOL_THEN,
    style,
    "checks for usage of `bool::then` in `Iterator::filter_map`"
}

declare_clippy_lint! {
    /// ### What it does
    /// Looks for calls to `RwLock::write` where the lock is only used for reading.
    ///
    /// ### Why is this bad?
    /// The write portion of `RwLock` is exclusive, meaning that no other thread
    /// can access the lock while this writer is active.
    ///
    /// ### Example
    /// ```no_run
    /// use std::sync::RwLock;
    /// fn assert_is_zero(lock: &RwLock<i32>) {
    ///     let num = lock.write().unwrap();
    ///     assert_eq!(*num, 0);
    /// }
    /// ```
    ///
    /// Use instead:
    /// ```no_run
    /// use std::sync::RwLock;
    /// fn assert_is_zero(lock: &RwLock<i32>) {
    ///     let num = lock.read().unwrap();
    ///     assert_eq!(*num, 0);
    /// }
    /// ```
    #[clippy::version = "1.73.0"]
    pub READONLY_WRITE_LOCK,
    perf,
    "acquiring a write lock when a read lock would work"
}

declare_clippy_lint! {
    /// ### What it does
    /// Looks for iterator combinator calls such as `.take(x)` or `.skip(x)`
    /// where `x` is greater than the amount of items that an iterator will produce.
    ///
    /// ### Why is this bad?
    /// Taking or skipping more items than there are in an iterator either creates an iterator
    /// with all items from the original iterator or an iterator with no items at all.
    /// This is most likely not what the user intended to do.
    ///
    /// ### Example
    /// ```no_run
    /// for _ in [1, 2, 3].iter().take(4) {}
    /// ```
    /// Use instead:
    /// ```no_run
    /// for _ in [1, 2, 3].iter() {}
    /// ```
    #[clippy::version = "1.74.0"]
    pub ITER_OUT_OF_BOUNDS,
    suspicious,
    "calls to `.take()` or `.skip()` that are out of bounds"
}

declare_clippy_lint! {
    /// ### What it does
    /// Looks for calls to `Path::ends_with` calls where the argument looks like a file extension.
    ///
    /// By default, Clippy has a short list of known filenames that start with a dot
    /// but aren't necessarily file extensions (e.g. the `.git` folder), which are allowed by default.
    /// The `allowed-dotfiles` configuration can be used to allow additional
    /// file extensions that Clippy should not lint.
    ///
    /// ### Why is this bad?
    /// This doesn't actually compare file extensions. Rather, `ends_with` compares the given argument
    /// to the last **component** of the path and checks if it matches exactly.
    ///
    /// ### Known issues
    /// File extensions are often at most three characters long, so this only lints in those cases
    /// in an attempt to avoid false positives.
    /// Any extension names longer than that are assumed to likely be real path components and are
    /// therefore ignored.
    ///
    /// ### Example
    /// ```no_run
    /// # use std::path::Path;
    /// fn is_markdown(path: &Path) -> bool {
    ///     path.ends_with(".md")
    /// }
    /// ```
    /// Use instead:
    /// ```no_run
    /// # use std::path::Path;
    /// fn is_markdown(path: &Path) -> bool {
    ///     path.extension().is_some_and(|ext| ext == "md")
    /// }
    /// ```
    #[clippy::version = "1.74.0"]
    pub PATH_ENDS_WITH_EXT,
    suspicious,
    "attempting to compare file extensions using `Path::ends_with`"
}

declare_clippy_lint! {
    /// ### What it does
    /// Checks for usage of `as_str()` on a `String` chained with a method available on the `String` itself.
    ///
    /// ### Why is this bad?
    /// The `as_str()` conversion is pointless and can be removed for simplicity and cleanliness.
    ///
    /// ### Example
    /// ```no_run
    /// let owned_string = "This is a string".to_owned();
    /// owned_string.as_str().as_bytes()
    /// # ;
    /// ```
    ///
    /// Use instead:
    /// ```no_run
    /// let owned_string = "This is a string".to_owned();
    /// owned_string.as_bytes()
    /// # ;
    /// ```
    #[clippy::version = "1.74.0"]
    pub REDUNDANT_AS_STR,
    complexity,
    "`as_str` used to call a method on `str` that is also available on `String`"
}

declare_clippy_lint! {
    /// ### What it does
    /// Checks for usage of `waker.clone().wake()`
    ///
    /// ### Why is this bad?
    /// Cloning the waker is not necessary, `wake_by_ref()` enables the same operation
    /// without extra cloning/dropping.
    ///
    /// ### Example
    /// ```rust,ignore
    /// waker.clone().wake();
    /// ```
    /// Should be written
    /// ```rust,ignore
    /// waker.wake_by_ref();
    /// ```
    #[clippy::version = "1.75.0"]
    pub WAKER_CLONE_WAKE,
    perf,
    "cloning a `Waker` only to wake it"
}

declare_clippy_lint! {
    /// ### What it does
    /// Checks for calls to `TryInto::try_into` and `TryFrom::try_from` when their infallible counterparts
    /// could be used.
    ///
    /// ### Why is this bad?
    /// In those cases, the `TryInto` and `TryFrom` trait implementation is a blanket impl that forwards
    /// to `Into` or `From`, which always succeeds.
    /// The returned `Result<_, Infallible>` requires error handling to get the contained value
    /// even though the conversion can never fail.
    ///
    /// ### Example
    /// ```rust
    /// let _: Result<i64, _> = 1i32.try_into();
    /// let _: Result<i64, _> = <_>::try_from(1i32);
    /// ```
    /// Use `from`/`into` instead:
    /// ```rust
    /// let _: i64 = 1i32.into();
    /// let _: i64 = <_>::from(1i32);
    /// ```
    #[clippy::version = "1.75.0"]
    pub UNNECESSARY_FALLIBLE_CONVERSIONS,
    style,
    "calling the `try_from` and `try_into` trait methods when `From`/`Into` is implemented"
}

declare_clippy_lint! {
    /// ### What it does
    /// Checks for calls to `Path::join` that start with a path separator (`\\` or `/`).
    ///
    /// ### Why is this bad?
    /// If the argument to `Path::join` starts with a separator, it will overwrite
    /// the original path. If this is intentional, prefer using `Path::new` instead.
    ///
    /// Note the behavior is platform dependent. A leading `\\` will be accepted
    /// on unix systems as part of the file name
    ///
    /// See [`Path::join`](https://doc.rust-lang.org/std/path/struct.Path.html#method.join)
    ///
    /// ### Example
    /// ```rust
    /// # use std::path::{Path, PathBuf};
    /// let path = Path::new("/bin");
    /// let joined_path = path.join("/sh");
    /// assert_eq!(joined_path, PathBuf::from("/sh"));
    /// ```
    ///
    /// Use instead;
    /// ```rust
    /// # use std::path::{Path, PathBuf};
    /// let path = Path::new("/bin");
    ///
    /// // If this was unintentional, remove the leading separator
    /// let joined_path = path.join("sh");
    /// assert_eq!(joined_path, PathBuf::from("/bin/sh"));
    ///
    /// // If this was intentional, create a new path instead
    /// let new = Path::new("/sh");
    /// assert_eq!(new, PathBuf::from("/sh"));
    /// ```
    #[clippy::version = "1.76.0"]
    pub JOIN_ABSOLUTE_PATHS,
    suspicious,
    "calls to `Path::join` which will overwrite the original path"
}

declare_clippy_lint! {
    /// ### What it does
    /// Checks for iterators of `Result`s using `.filter(Result::is_ok).map(Result::unwrap)` that may
    /// be replaced with a `.flatten()` call.
    ///
    /// ### Why is this bad?
    /// `Result` implements `IntoIterator<Item = T>`. This means that `Result` can be flattened
    /// automatically without suspicious-looking `unwrap` calls.
    ///
    /// ### Example
    /// ```no_run
    /// let _ = std::iter::empty::<Result<i32, ()>>().filter(Result::is_ok).map(Result::unwrap);
    /// ```
    /// Use instead:
    /// ```no_run
    /// let _ = std::iter::empty::<Result<i32, ()>>().flatten();
    /// ```
    #[clippy::version = "1.77.0"]
    pub RESULT_FILTER_MAP,
    complexity,
    "filtering `Result` for `Ok` then force-unwrapping, which can be one type-safe operation"
}

declare_clippy_lint! {
    /// ### What it does
    /// Checks for usage of `.filter(Option::is_some)` that may be replaced with a `.flatten()` call.
    /// This lint will require additional changes to the follow-up calls as it affects the type.
    ///
    /// ### Why is this bad?
    /// This pattern is often followed by manual unwrapping of the `Option`. The simplification
    /// results in more readable and succinct code without the need for manual unwrapping.
    ///
    /// ### Example
    /// ```no_run
    /// vec![Some(1)].into_iter().filter(Option::is_some);
    ///
    /// ```
    /// Use instead:
    /// ```no_run
    /// vec![Some(1)].into_iter().flatten();
    /// ```
    #[clippy::version = "1.77.0"]
    pub ITER_FILTER_IS_SOME,
    pedantic,
    "filtering an iterator over `Option`s for `Some` can be achieved with `flatten`"
}

declare_clippy_lint! {
    /// ### What it does
    /// Checks for usage of `.filter(Result::is_ok)` that may be replaced with a `.flatten()` call.
    /// This lint will require additional changes to the follow-up calls as it affects the type.
    ///
    /// ### Why is this bad?
    /// This pattern is often followed by manual unwrapping of `Result`. The simplification
    /// results in more readable and succinct code without the need for manual unwrapping.
    ///
    /// ### Example
    /// ```no_run
    /// vec![Ok::<i32, String>(1)].into_iter().filter(Result::is_ok);
    ///
    /// ```
    /// Use instead:
    /// ```no_run
    /// vec![Ok::<i32, String>(1)].into_iter().flatten();
    /// ```
    #[clippy::version = "1.77.0"]
    pub ITER_FILTER_IS_OK,
    pedantic,
    "filtering an iterator over `Result`s for `Ok` can be achieved with `flatten`"
}

declare_clippy_lint! {
    /// ### What it does
    /// Checks for usage of `option.map(f).unwrap_or_default()` and `result.map(f).unwrap_or_default()` where f is a function or closure that returns the `bool` type.
    ///
    /// ### Why is this bad?
    /// Readability. These can be written more concisely as `option.is_some_and(f)` and `result.is_ok_and(f)`.
    ///
    /// ### Example
    /// ```no_run
    /// # let option = Some(1);
    /// # let result: Result<usize, ()> = Ok(1);
    /// option.map(|a| a > 10).unwrap_or_default();
    /// result.map(|a| a > 10).unwrap_or_default();
    /// ```
    /// Use instead:
    /// ```no_run
    /// # let option = Some(1);
    /// # let result: Result<usize, ()> = Ok(1);
    /// option.is_some_and(|a| a > 10);
    /// result.is_ok_and(|a| a > 10);
    /// ```
    #[clippy::version = "1.77.0"]
    pub MANUAL_IS_VARIANT_AND,
    pedantic,
    "using `.map(f).unwrap_or_default()`, which is more succinctly expressed as `is_some_and(f)` or `is_ok_and(f)`"
}

declare_clippy_lint! {
    /// ### What it does
    ///
    /// Checks for usages of `str.trim().split("\n")` and `str.trim().split("\r\n")`.
    ///
    /// ### Why is this bad?
    ///
    /// Hard-coding the line endings makes the code less compatible. `str.lines` should be used instead.
    ///
    /// ### Example
    /// ```no_run
    /// "some\ntext\nwith\nnewlines\n".trim().split('\n');
    /// ```
    /// Use instead:
    /// ```no_run
    /// "some\ntext\nwith\nnewlines\n".lines();
    /// ```
    ///
    /// ### Known Problems
    ///
    /// This lint cannot detect if the split is intentionally restricted to a single type of newline (`"\n"` or
    /// `"\r\n"`), for example during the parsing of a specific file format in which precisely one newline type is
    /// valid.
    #[clippy::version = "1.77.0"]
    pub STR_SPLIT_AT_NEWLINE,
    pedantic,
    "splitting a trimmed string at hard-coded newlines"
}

declare_clippy_lint! {
    /// ### What it does
    /// Checks for usage of `.as_ref().cloned()` and `.as_mut().cloned()` on `Option`s
    ///
    /// ### Why is this bad?
    /// This can be written more concisely by cloning the `Option` directly.
    ///
    /// ### Example
    /// ```no_run
    /// fn foo(bar: &Option<Vec<u8>>) -> Option<Vec<u8>> {
    ///     bar.as_ref().cloned()
    /// }
    /// ```
    /// Use instead:
    /// ```no_run
    /// fn foo(bar: &Option<Vec<u8>>) -> Option<Vec<u8>> {
    ///     bar.clone()
    /// }
    /// ```
    #[clippy::version = "1.77.0"]
    pub OPTION_AS_REF_CLONED,
    pedantic,
    "cloning an `Option` via `as_ref().cloned()`"
}

declare_clippy_lint! {
    /// ### What it does
    /// Checks for unnecessary calls to `min()` or `max()` in the following cases
    /// - Either both side is constant
    /// - One side is clearly larger than the other, like i32::MIN and an i32 variable
    ///
    /// ### Why is this bad?
    ///
    /// In the aforementioned cases it is not necessary to call `min()` or `max()`
    /// to compare values, it may even cause confusion.
    ///
    /// ### Example
    /// ```no_run
    /// let _ = 0.min(7_u32);
    /// ```
    /// Use instead:
    /// ```no_run
    /// let _ = 0;
    /// ```
    #[clippy::version = "1.81.0"]
    pub UNNECESSARY_MIN_OR_MAX,
    complexity,
    "using 'min()/max()' when there is no need for it"
}

declare_clippy_lint! {
    /// ### What it does
    /// Checks for usage of `.map_or_else()` "map closure" for `Result` type.
    ///
    /// ### Why is this bad?
    /// This can be written more concisely by using `unwrap_or_else()`.
    ///
    /// ### Example
    /// ```no_run
    /// # fn handle_error(_: ()) -> u32 { 0 }
    /// let x: Result<u32, ()> = Ok(0);
    /// let y = x.map_or_else(|err| handle_error(err), |n| n);
    /// ```
    /// Use instead:
    /// ```no_run
    /// # fn handle_error(_: ()) -> u32 { 0 }
    /// let x: Result<u32, ()> = Ok(0);
    /// let y = x.unwrap_or_else(|err| handle_error(err));
    /// ```
    #[clippy::version = "1.78.0"]
    pub UNNECESSARY_RESULT_MAP_OR_ELSE,
    suspicious,
    "making no use of the \"map closure\" when calling `.map_or_else(|err| handle_error(err), |n| n)`"
}

declare_clippy_lint! {
    /// ### What it does
    /// Checks for the manual creation of C strings (a string with a `NUL` byte at the end), either
    /// through one of the `CStr` constructor functions, or more plainly by calling `.as_ptr()`
    /// on a (byte) string literal with a hardcoded `\0` byte at the end.
    ///
    /// ### Why is this bad?
    /// This can be written more concisely using `c"str"` literals and is also less error-prone,
    /// because the compiler checks for interior `NUL` bytes and the terminating `NUL` byte is inserted automatically.
    ///
    /// ### Example
    /// ```no_run
    /// # use std::ffi::CStr;
    /// # mod libc { pub unsafe fn puts(_: *const i8) {} }
    /// fn needs_cstr(_: &CStr) {}
    ///
    /// needs_cstr(CStr::from_bytes_with_nul(b"Hello\0").unwrap());
    /// unsafe { libc::puts("World\0".as_ptr().cast()) }
    /// ```
    /// Use instead:
    /// ```no_run
    /// # use std::ffi::CStr;
    /// # mod libc { pub unsafe fn puts(_: *const i8) {} }
    /// fn needs_cstr(_: &CStr) {}
    ///
    /// needs_cstr(c"Hello");
    /// unsafe { libc::puts(c"World".as_ptr()) }
    /// ```
    #[clippy::version = "1.78.0"]
    pub MANUAL_C_STR_LITERALS,
    complexity,
    r#"creating a `CStr` through functions when `c""` literals can be used"#
}

declare_clippy_lint! {
    /// ### What it does
    /// Checks the usage of `.get().is_some()` or `.get().is_none()` on std map types.
    ///
    /// ### Why is this bad?
    /// It can be done in one call with `.contains()`/`.contains_key()`.
    ///
    /// ### Example
    /// ```no_run
    /// # use std::collections::HashSet;
    /// let s: HashSet<String> = HashSet::new();
    /// if s.get("a").is_some() {
    ///     // code
    /// }
    /// ```
    /// Use instead:
    /// ```no_run
    /// # use std::collections::HashSet;
    /// let s: HashSet<String> = HashSet::new();
    /// if s.contains("a") {
    ///     // code
    /// }
    /// ```
    #[clippy::version = "1.78.0"]
    pub UNNECESSARY_GET_THEN_CHECK,
    suspicious,
    "calling `.get().is_some()` or `.get().is_none()` instead of `.contains()` or `.contains_key()`"
}

declare_clippy_lint! {
    /// ### What it does
    /// It identifies calls to `.is_empty()` on constant values.
    ///
    /// ### Why is this bad?
    /// String literals and constant values are known at compile time. Checking if they
    /// are empty will always return the same value. This might not be the intention of
    /// the expression.
    ///
    /// ### Example
    /// ```no_run
    /// let value = "";
    /// if value.is_empty() {
    ///     println!("the string is empty");
    /// }
    /// ```
    /// Use instead:
    /// ```no_run
    /// println!("the string is empty");
    /// ```
    #[clippy::version = "1.79.0"]
    pub CONST_IS_EMPTY,
    suspicious,
    "is_empty() called on strings known at compile time"
}

declare_clippy_lint! {
    /// ### What it does
    /// Converts some constructs mapping an Enum value for equality comparison.
    ///
    /// ### Why is this bad?
    /// Calls such as `opt.map_or(false, |val| val == 5)` are needlessly long and cumbersome,
    /// and can be reduced to, for example, `opt == Some(5)` assuming `opt` implements `PartialEq`.
    /// Also, calls such as `opt.map_or(true, |val| val == 5)` can be reduced to
    /// `opt.is_none_or(|val| val == 5)`.
    /// This lint offers readability and conciseness improvements.
    ///
    /// ### Example
    /// ```no_run
    /// pub fn a(x: Option<i32>) -> (bool, bool) {
    ///     (
    ///         x.map_or(false, |n| n == 5),
    ///         x.map_or(true, |n| n > 5),
    ///     )
    /// }
    /// ```
    /// Use instead:
    /// ```no_run
    /// pub fn a(x: Option<i32>) -> (bool, bool) {
    ///     (
    ///         x == Some(5),
    ///         x.is_none_or(|n| n > 5),
    ///     )
    /// }
    /// ```
    #[clippy::version = "1.84.0"]
    pub UNNECESSARY_MAP_OR,
    style,
    "reduce unnecessary calls to `.map_or(bool, …)`"
}

declare_clippy_lint! {
    /// ### What it does
    /// Checks if an iterator is used to check if a string is ascii.
    ///
    /// ### Why is this bad?
    /// The `str` type already implements the `is_ascii` method.
    ///
    /// ### Example
    /// ```no_run
    /// "foo".chars().all(|c| c.is_ascii());
    /// ```
    /// Use instead:
    /// ```no_run
    /// "foo".is_ascii();
    /// ```
    #[clippy::version = "1.81.0"]
    pub NEEDLESS_CHARACTER_ITERATION,
    suspicious,
    "is_ascii() called on a char iterator"
}

declare_clippy_lint! {
    /// ### What it does
    /// Checks for uses of `map` which return the original item.
    ///
    /// ### Why is this bad?
    /// `inspect` is both clearer in intent and shorter.
    ///
    /// ### Example
    /// ```no_run
    /// let x = Some(0).map(|x| { println!("{x}"); x });
    /// ```
    /// Use instead:
    /// ```no_run
    /// let x = Some(0).inspect(|x| println!("{x}"));
    /// ```
    #[clippy::version = "1.81.0"]
    pub MANUAL_INSPECT,
    complexity,
    "use of `map` returning the original item"
}

declare_clippy_lint! {
    /// ### What it does
    /// Checks the usage of `.first().is_some()` or `.first().is_none()` to check if a slice is
    /// empty.
    ///
    /// ### Why is this bad?
    /// Using `.is_empty()` is shorter and better communicates the intention.
    ///
    /// ### Example
    /// ```no_run
    /// let v = vec![1, 2, 3];
    /// if v.first().is_none() {
    ///     // The vector is empty...
    /// }
    /// ```
    /// Use instead:
    /// ```no_run
    /// let v = vec![1, 2, 3];
    /// if v.is_empty() {
    ///     // The vector is empty...
    /// }
    /// ```
    #[clippy::version = "1.83.0"]
    pub UNNECESSARY_FIRST_THEN_CHECK,
    complexity,
    "calling `.first().is_some()` or `.first().is_none()` instead of `.is_empty()`"
}

declare_clippy_lint! {
   /// ### What it does
   /// It detects useless calls to `str::as_bytes()` before calling `len()` or `is_empty()`.
   ///
   /// ### Why is this bad?
   /// The `len()` and `is_empty()` methods are also directly available on strings, and they
   /// return identical results. In particular, `len()` on a string returns the number of
   /// bytes.
   ///
   /// ### Example
   /// ```
   /// let len = "some string".as_bytes().len();
   /// let b = "some string".as_bytes().is_empty();
   /// ```
   /// Use instead:
   /// ```
   /// let len = "some string".len();
   /// let b = "some string".is_empty();
   /// ```
   #[clippy::version = "1.84.0"]
   pub NEEDLESS_AS_BYTES,
   complexity,
   "detect useless calls to `as_bytes()`"
}

declare_clippy_lint! {
    /// ### What it does
    /// Checks for usage of `.map(…)`, followed by `.all(identity)` or `.any(identity)`.
    ///
    /// ### Why is this bad?
    /// The `.all(…)` or `.any(…)` methods can be called directly in place of `.map(…)`.
    ///
    /// ### Example
    /// ```
    /// # let mut v = [""];
    /// let e1 = v.iter().map(|s| s.is_empty()).all(|a| a);
    /// let e2 = v.iter().map(|s| s.is_empty()).any(std::convert::identity);
    /// ```
    /// Use instead:
    /// ```
    /// # let mut v = [""];
    /// let e1 = v.iter().all(|s| s.is_empty());
    /// let e2 = v.iter().any(|s| s.is_empty());
    /// ```
    #[clippy::version = "1.84.0"]
    pub MAP_ALL_ANY_IDENTITY,
    complexity,
    "combine `.map(_)` followed by `.all(identity)`/`.any(identity)` into a single call"
}

declare_clippy_lint! {
    /// ### What it does
    ///
    /// Checks for `Iterator::map` over ranges without using the parameter which
    /// could be more clearly expressed using `std::iter::repeat(...).take(...)`
    /// or `std::iter::repeat_n`.
    ///
    /// ### Why is this bad?
    ///
    /// It expresses the intent more clearly to `take` the correct number of times
    /// from a generating function than to apply a closure to each number in a
    /// range only to discard them.
    ///
    /// ### Example
    ///
    /// ```no_run
    /// let random_numbers : Vec<_> = (0..10).map(|_| { 3 + 1 }).collect();
    /// ```
    /// Use instead:
    /// ```no_run
    /// let f : Vec<_> = std::iter::repeat( 3 + 1 ).take(10).collect();
    /// ```
    ///
    /// ### Known Issues
    ///
    /// This lint may suggest replacing a `Map<Range>` with a `Take<RepeatWith>`.
    /// The former implements some traits that the latter does not, such as
    /// `DoubleEndedIterator`.
    #[clippy::version = "1.84.0"]
    pub MAP_WITH_UNUSED_ARGUMENT_OVER_RANGES,
    restriction,
    "map of a trivial closure (not dependent on parameter) over a range"
}

declare_clippy_lint! {
    /// ### What it does
    ///
    /// Checks for `Iterator::last` being called on a  `DoubleEndedIterator`, which can be replaced
    /// with `DoubleEndedIterator::next_back`.
    ///
    /// ### Why is this bad?
    ///
    /// `Iterator::last` is implemented by consuming the iterator, which is unnecessary if
    /// the iterator is a `DoubleEndedIterator`. Since Rust traits do not allow specialization,
    /// `Iterator::last` cannot be optimized for `DoubleEndedIterator`.
    ///
    /// ### Example
    /// ```no_run
    /// let last_arg = "echo hello world".split(' ').last();
    /// ```
    /// Use instead:
    /// ```no_run
    /// let last_arg = "echo hello world".split(' ').next_back();
    /// ```
    #[clippy::version = "1.85.0"]
    pub DOUBLE_ENDED_ITERATOR_LAST,
    perf,
    "using `Iterator::last` on a `DoubleEndedIterator`"
}

declare_clippy_lint! {
    /// ### What it does
    ///
    /// Checks for `NonZero*::new_unchecked()` being used in a `const` context.
    ///
    /// ### Why is this bad?
    ///
    /// Using `NonZero*::new_unchecked()` is an `unsafe` function and requires an `unsafe` context. When used in a
    /// context evaluated at compilation time, `NonZero*::new().unwrap()` will provide the same result with identical
    /// runtime performances while not requiring `unsafe`.
    ///
    /// ### Example
    /// ```no_run
    /// use std::num::NonZeroUsize;
    /// const PLAYERS: NonZeroUsize = unsafe { NonZeroUsize::new_unchecked(3) };
    /// ```
    /// Use instead:
    /// ```no_run
    /// use std::num::NonZeroUsize;
    /// const PLAYERS: NonZeroUsize = NonZeroUsize::new(3).unwrap();
    /// ```
    #[clippy::version = "1.86.0"]
    pub USELESS_NONZERO_NEW_UNCHECKED,
    complexity,
    "using `NonZero::new_unchecked()` in a `const` context"
}

declare_clippy_lint! {
    /// ### What it does
    ///
    /// Checks for `repeat().take()` that can be replaced with `repeat_n()`.
    ///
    /// ### Why is this bad?
    ///
    /// Using `repeat_n()` is more concise and clearer. Also, `repeat_n()` is sometimes faster than `repeat().take()` when the type of the element is non-trivial to clone because the original value can be reused for the last `.next()` call rather than always cloning.
    ///
    /// ### Example
    /// ```no_run
    /// let _ = std::iter::repeat(10).take(3);
    /// ```
    /// Use instead:
    /// ```no_run
    /// let _ = std::iter::repeat_n(10, 3);
    /// ```
    #[clippy::version = "1.86.0"]
    pub MANUAL_REPEAT_N,
    style,
    "detect `repeat().take()` that can be replaced with `repeat_n()`"
}

declare_clippy_lint! {
    /// ### What it does
    /// Checks for string slices immediately followed by `as_bytes`.
    ///
    /// ### Why is this bad?
    /// It involves doing an unnecessary UTF-8 alignment check which is less efficient, and can cause a panic.
    ///
    /// ### Known problems
    /// In some cases, the UTF-8 validation and potential panic from string slicing may be required for
    /// the code's correctness. If you need to ensure the slice boundaries fall on valid UTF-8 character
    /// boundaries, the original form (`s[1..5].as_bytes()`) should be preferred.
    ///
    /// ### Example
    /// ```rust
    /// let s = "Lorem ipsum";
    /// s[1..5].as_bytes();
    /// ```
    /// Use instead:
    /// ```rust
    /// let s = "Lorem ipsum";
    /// &s.as_bytes()[1..5];
    /// ```
     #[clippy::version = "1.86.0"]
     pub SLICED_STRING_AS_BYTES,
     perf,
     "slicing a string and immediately calling as_bytes is less efficient and can lead to panics"
}

declare_clippy_lint! {
    /// ### What it does
    ///
    /// Detect functions that end with `Option::and_then` or `Result::and_then`, and suggest using a question mark (`?`) instead.
    ///
    /// ### Why is this bad?
    ///
    /// The `and_then` method is used to chain a computation that returns an `Option` or a `Result`.
    /// This can be replaced with the `?` operator, which is more concise and idiomatic.
    ///
    /// ### Example
    ///
    /// ```no_run
    /// fn test(opt: Option<i32>) -> Option<i32> {
    ///     opt.and_then(|n| {
    ///         if n > 1 {
    ///             Some(n + 1)
    ///         } else {
    ///             None
    ///        }
    ///     })
    /// }
    /// ```
    /// Use instead:
    /// ```no_run
    /// fn test(opt: Option<i32>) -> Option<i32> {
    ///     let n = opt?;
    ///     if n > 1 {
    ///         Some(n + 1)
    ///     } else {
    ///         None
    ///     }
    /// }
    /// ```
    #[clippy::version = "1.86.0"]
    pub RETURN_AND_THEN,
    restriction,
    "using `Option::and_then` or `Result::and_then` to chain a computation that returns an `Option` or a `Result`"
}

declare_clippy_lint! {
    /// ### What it does
    /// Checks for calls to `Read::bytes` on types which don't implement `BufRead`.
    ///
    /// ### Why is this bad?
    /// The default implementation calls `read` for each byte, which can be very inefficient for data that’s not in memory, such as `File`.
    ///
    /// ### Example
    /// ```no_run
    /// use std::io::Read;
    /// use std::fs::File;
    /// let file = File::open("./bytes.txt").unwrap();
    /// file.bytes();
    /// ```
    /// Use instead:
    /// ```no_run
    /// use std::io::{BufReader, Read};
    /// use std::fs::File;
    /// let file = BufReader::new(std::fs::File::open("./bytes.txt").unwrap());
    /// file.bytes();
    /// ```
    #[clippy::version = "1.86.0"]
    pub UNBUFFERED_BYTES,
    perf,
    "calling .bytes() is very inefficient when data is not in memory"
}

declare_clippy_lint! {
    /// ### What it does
    /// Checks for usage of `iter().any()` on slices when it can be replaced with `contains()` and suggests doing so.
    ///
    /// ### Why is this bad?
    /// `contains()` is more concise and idiomatic, sometimes more fast.
    ///
    /// ### Example
    /// ```no_run
    /// fn foo(values: &[u8]) -> bool {
<<<<<<< HEAD
    ///    values.iter().any(|&v| v == 10)
=======
    ///     values.iter().any(|&v| v == 10)
>>>>>>> f2feb0f1
    /// }
    /// ```
    /// Use instead:
    /// ```no_run
    /// fn foo(values: &[u8]) -> bool {
<<<<<<< HEAD
    ///    values.contains(&10)
=======
    ///     values.contains(&10)
>>>>>>> f2feb0f1
    /// }
    /// ```
    #[clippy::version = "1.86.0"]
    pub MANUAL_CONTAINS,
    perf,
    "unnecessary `iter().any()` on slices that can be replaced with `contains()`"
}

declare_clippy_lint! {
    /// This lint warns on calling `io::Error::new(..)` with a kind of
    /// `io::ErrorKind::Other`.
    ///
    /// ### Why is this bad?
    /// Since Rust 1.74, there's the `io::Error::other(_)` shortcut.
    ///
    /// ### Example
    /// ```no_run
    /// use std::io;
    /// let _ = io::Error::new(io::ErrorKind::Other, "bad".to_string());
    /// ```
    /// Use instead:
    /// ```no_run
    /// let _ = std::io::Error::other("bad".to_string());
    /// ```
    #[clippy::version = "1.86.0"]
    pub IO_OTHER_ERROR,
    style,
    "calling `std::io::Error::new(std::io::ErrorKind::Other, _)`"
}

#[expect(clippy::struct_excessive_bools)]
pub struct Methods {
    avoid_breaking_exported_api: bool,
    msrv: Msrv,
    allow_expect_in_tests: bool,
    allow_unwrap_in_tests: bool,
    allow_expect_in_consts: bool,
    allow_unwrap_in_consts: bool,
    allowed_dotfiles: FxHashSet<&'static str>,
    format_args: FormatArgsStorage,
}

impl Methods {
    pub fn new(conf: &'static Conf, format_args: FormatArgsStorage) -> Self {
        let mut allowed_dotfiles: FxHashSet<_> = conf.allowed_dotfiles.iter().map(|s| &**s).collect();
        allowed_dotfiles.extend(DEFAULT_ALLOWED_DOTFILES);

        Self {
            avoid_breaking_exported_api: conf.avoid_breaking_exported_api,
            msrv: conf.msrv,
            allow_expect_in_tests: conf.allow_expect_in_tests,
            allow_unwrap_in_tests: conf.allow_unwrap_in_tests,
            allow_expect_in_consts: conf.allow_expect_in_consts,
            allow_unwrap_in_consts: conf.allow_unwrap_in_consts,
            allowed_dotfiles,
            format_args,
        }
    }
}

impl_lint_pass!(Methods => [
    UNWRAP_USED,
    EXPECT_USED,
    SHOULD_IMPLEMENT_TRAIT,
    WRONG_SELF_CONVENTION,
    OK_EXPECT,
    UNWRAP_OR_DEFAULT,
    MAP_UNWRAP_OR,
    RESULT_MAP_OR_INTO_OPTION,
    OPTION_MAP_OR_NONE,
    BIND_INSTEAD_OF_MAP,
    OR_FUN_CALL,
    OR_THEN_UNWRAP,
    EXPECT_FUN_CALL,
    CHARS_NEXT_CMP,
    CHARS_LAST_CMP,
    CLONE_ON_COPY,
    CLONE_ON_REF_PTR,
    COLLAPSIBLE_STR_REPLACE,
    CONST_IS_EMPTY,
    ITER_OVEREAGER_CLONED,
    CLONED_INSTEAD_OF_COPIED,
    FLAT_MAP_OPTION,
    INEFFICIENT_TO_STRING,
    NEW_RET_NO_SELF,
    SINGLE_CHAR_ADD_STR,
    SEARCH_IS_SOME,
    FILTER_NEXT,
    SKIP_WHILE_NEXT,
    FILTER_MAP_IDENTITY,
    MAP_IDENTITY,
    MANUAL_FILTER_MAP,
    MANUAL_FIND_MAP,
    OPTION_FILTER_MAP,
    FILTER_MAP_NEXT,
    FLAT_MAP_IDENTITY,
    MAP_FLATTEN,
    ITERATOR_STEP_BY_ZERO,
    ITER_NEXT_SLICE,
    ITER_COUNT,
    ITER_NTH,
    ITER_NTH_ZERO,
    BYTES_NTH,
    ITER_SKIP_NEXT,
    GET_UNWRAP,
    GET_LAST_WITH_LEN,
    STRING_EXTEND_CHARS,
    ITER_CLONED_COLLECT,
    ITER_WITH_DRAIN,
    TYPE_ID_ON_BOX,
    USELESS_ASREF,
    UNNECESSARY_FOLD,
    UNNECESSARY_FILTER_MAP,
    UNNECESSARY_FIND_MAP,
    INTO_ITER_ON_REF,
    SUSPICIOUS_MAP,
    UNINIT_ASSUMED_INIT,
    MANUAL_SATURATING_ARITHMETIC,
    ZST_OFFSET,
    FILETYPE_IS_FILE,
    OPTION_AS_REF_DEREF,
    UNNECESSARY_LAZY_EVALUATIONS,
    MAP_COLLECT_RESULT_UNIT,
    FROM_ITER_INSTEAD_OF_COLLECT,
    INSPECT_FOR_EACH,
    IMPLICIT_CLONE,
    SUSPICIOUS_TO_OWNED,
    SUSPICIOUS_SPLITN,
    MANUAL_STR_REPEAT,
    EXTEND_WITH_DRAIN,
    MANUAL_SPLIT_ONCE,
    NEEDLESS_SPLITN,
    UNNECESSARY_TO_OWNED,
    UNNECESSARY_JOIN,
    ERR_EXPECT,
    NEEDLESS_OPTION_AS_DEREF,
    IS_DIGIT_ASCII_RADIX,
    NEEDLESS_OPTION_TAKE,
    NO_EFFECT_REPLACE,
    OBFUSCATED_IF_ELSE,
    ITER_ON_SINGLE_ITEMS,
    ITER_ON_EMPTY_COLLECTIONS,
    NAIVE_BYTECOUNT,
    BYTES_COUNT_TO_LEN,
    CASE_SENSITIVE_FILE_EXTENSION_COMPARISONS,
    GET_FIRST,
    MANUAL_OK_OR,
    MAP_CLONE,
    MAP_ERR_IGNORE,
    MUT_MUTEX_LOCK,
    NONSENSICAL_OPEN_OPTIONS,
    SUSPICIOUS_OPEN_OPTIONS,
    PATH_BUF_PUSH_OVERWRITE,
    RANGE_ZIP_WITH_LEN,
    REPEAT_ONCE,
    STABLE_SORT_PRIMITIVE,
    UNIT_HASH,
    READ_LINE_WITHOUT_TRIM,
    UNNECESSARY_SORT_BY,
    VEC_RESIZE_TO_ZERO,
    VERBOSE_FILE_READS,
    ITER_KV_MAP,
    SEEK_FROM_CURRENT,
    SEEK_TO_START_INSTEAD_OF_REWIND,
    NEEDLESS_COLLECT,
    SUSPICIOUS_COMMAND_ARG_SPACE,
    CLEAR_WITH_DRAIN,
    MANUAL_NEXT_BACK,
    UNNECESSARY_LITERAL_UNWRAP,
    DRAIN_COLLECT,
    MANUAL_TRY_FOLD,
    FORMAT_COLLECT,
    STRING_LIT_CHARS_ANY,
    ITER_SKIP_ZERO,
    FILTER_MAP_BOOL_THEN,
    READONLY_WRITE_LOCK,
    ITER_OUT_OF_BOUNDS,
    PATH_ENDS_WITH_EXT,
    REDUNDANT_AS_STR,
    WAKER_CLONE_WAKE,
    UNNECESSARY_FALLIBLE_CONVERSIONS,
    JOIN_ABSOLUTE_PATHS,
    RESULT_FILTER_MAP,
    ITER_FILTER_IS_SOME,
    ITER_FILTER_IS_OK,
    MANUAL_IS_VARIANT_AND,
    STR_SPLIT_AT_NEWLINE,
    OPTION_AS_REF_CLONED,
    UNNECESSARY_RESULT_MAP_OR_ELSE,
    MANUAL_C_STR_LITERALS,
    UNNECESSARY_GET_THEN_CHECK,
    UNNECESSARY_FIRST_THEN_CHECK,
    NEEDLESS_CHARACTER_ITERATION,
    MANUAL_INSPECT,
    UNNECESSARY_MIN_OR_MAX,
    NEEDLESS_AS_BYTES,
    MAP_ALL_ANY_IDENTITY,
    MAP_WITH_UNUSED_ARGUMENT_OVER_RANGES,
    UNNECESSARY_MAP_OR,
    DOUBLE_ENDED_ITERATOR_LAST,
    USELESS_NONZERO_NEW_UNCHECKED,
    MANUAL_REPEAT_N,
    SLICED_STRING_AS_BYTES,
    RETURN_AND_THEN,
    UNBUFFERED_BYTES,
    MANUAL_CONTAINS,
    IO_OTHER_ERROR,
]);

/// Extracts a method call name, args, and `Span` of the method name.
pub fn method_call<'tcx>(
    recv: &'tcx Expr<'tcx>,
) -> Option<(&'tcx str, &'tcx Expr<'tcx>, &'tcx [Expr<'tcx>], Span, Span)> {
    if let ExprKind::MethodCall(path, receiver, args, call_span) = recv.kind {
        if !args.iter().any(|e| e.span.from_expansion()) && !receiver.span.from_expansion() {
            let name = path.ident.name.as_str();
            return Some((name, receiver, args, path.ident.span, call_span));
        }
    }
    None
}

impl<'tcx> LateLintPass<'tcx> for Methods {
    fn check_expr(&mut self, cx: &LateContext<'tcx>, expr: &'tcx Expr<'_>) {
        if expr.span.from_expansion() {
            return;
        }

        self.check_methods(cx, expr);

        match expr.kind {
            ExprKind::Call(func, args) => {
                from_iter_instead_of_collect::check(cx, expr, args, func);
                unnecessary_fallible_conversions::check_function(cx, expr, func);
                manual_c_str_literals::check(cx, expr, func, args, self.msrv);
                useless_nonzero_new_unchecked::check(cx, expr, func, args, self.msrv);
                io_other_error::check(cx, expr, func, args, self.msrv);
            },
            ExprKind::MethodCall(method_call, receiver, args, _) => {
                let method_span = method_call.ident.span;
                or_fun_call::check(cx, expr, method_span, method_call.ident.as_str(), receiver, args);
                expect_fun_call::check(
                    cx,
                    &self.format_args,
                    expr,
                    method_span,
                    method_call.ident.as_str(),
                    receiver,
                    args,
                );
                clone_on_copy::check(cx, expr, method_call.ident.name, receiver, args);
                clone_on_ref_ptr::check(cx, expr, method_call.ident.name, receiver, args);
                inefficient_to_string::check(cx, expr, method_call.ident.name, receiver, args);
                single_char_add_str::check(cx, expr, receiver, args);
                into_iter_on_ref::check(cx, expr, method_span, method_call.ident.name, receiver);
                unnecessary_to_owned::check(cx, expr, method_call.ident.name, receiver, args, self.msrv);
            },
            ExprKind::Binary(op, lhs, rhs) if op.node == hir::BinOpKind::Eq || op.node == hir::BinOpKind::Ne => {
                let mut info = BinaryExprInfo {
                    expr,
                    chain: lhs,
                    other: rhs,
                    eq: op.node == hir::BinOpKind::Eq,
                };
                lint_binary_expr_with_method_call(cx, &mut info);
            },
            _ => (),
        }
    }

    #[allow(clippy::too_many_lines)]
    fn check_impl_item(&mut self, cx: &LateContext<'tcx>, impl_item: &'tcx hir::ImplItem<'_>) {
        if impl_item.span.in_external_macro(cx.sess().source_map()) {
            return;
        }
        let name = impl_item.ident.name.as_str();
        let parent = cx.tcx.hir_get_parent_item(impl_item.hir_id()).def_id;
        let item = cx.tcx.hir_expect_item(parent);
        let self_ty = cx.tcx.type_of(item.owner_id).instantiate_identity();

        let implements_trait = matches!(item.kind, hir::ItemKind::Impl(hir::Impl { of_trait: Some(_), .. }));
        if let hir::ImplItemKind::Fn(ref sig, id) = impl_item.kind {
            let method_sig = cx.tcx.fn_sig(impl_item.owner_id).instantiate_identity();
            let method_sig = cx.tcx.instantiate_bound_regions_with_erased(method_sig);
            let first_arg_ty_opt = method_sig.inputs().iter().next().copied();
            // if this impl block implements a trait, lint in trait definition instead
            if !implements_trait && cx.effective_visibilities.is_exported(impl_item.owner_id.def_id) {
                // check missing trait implementations
                for method_config in &TRAIT_METHODS {
                    if name == method_config.method_name
                        && sig.decl.inputs.len() == method_config.param_count
                        && method_config.output_type.matches(&sig.decl.output)
                        // in case there is no first arg, since we already have checked the number of arguments
                        // it's should be always true
                        && first_arg_ty_opt.is_none_or(|first_arg_ty| method_config
                            .self_kind.matches(cx, self_ty, first_arg_ty)
                            )
                        && fn_header_equals(method_config.fn_header, sig.header)
                        && method_config.lifetime_param_cond(impl_item)
                    {
                        span_lint_and_help(
                            cx,
                            SHOULD_IMPLEMENT_TRAIT,
                            impl_item.span,
                            format!(
                                "method `{}` can be confused for the standard trait method `{}::{}`",
                                method_config.method_name, method_config.trait_name, method_config.method_name
                            ),
                            None,
                            format!(
                                "consider implementing the trait `{}` or choosing a less ambiguous method name",
                                method_config.trait_name
                            ),
                        );
                    }
                }
            }

            if sig.decl.implicit_self.has_implicit_self()
                && !(self.avoid_breaking_exported_api
                    && cx.effective_visibilities.is_exported(impl_item.owner_id.def_id))
                && let Some(first_arg) = iter_input_pats(sig.decl, cx.tcx.hir_body(id)).next()
                && let Some(first_arg_ty) = first_arg_ty_opt
            {
                wrong_self_convention::check(
                    cx,
                    name,
                    self_ty,
                    first_arg_ty,
                    first_arg.pat.span,
                    implements_trait,
                    false,
                );
            }
        }

        // if this impl block implements a trait, lint in trait definition instead
        if implements_trait {
            return;
        }

        if let hir::ImplItemKind::Fn(_, _) = impl_item.kind {
            let ret_ty = return_ty(cx, impl_item.owner_id);

            if contains_ty_adt_constructor_opaque(cx, ret_ty, self_ty) {
                return;
            }

            if name == "new" && ret_ty != self_ty {
                span_lint(
                    cx,
                    NEW_RET_NO_SELF,
                    impl_item.span,
                    "methods called `new` usually return `Self`",
                );
            }
        }
    }

    fn check_trait_item(&mut self, cx: &LateContext<'tcx>, item: &'tcx TraitItem<'_>) {
        if item.span.in_external_macro(cx.tcx.sess.source_map()) {
            return;
        }

        if let TraitItemKind::Fn(ref sig, _) = item.kind
            && sig.decl.implicit_self.has_implicit_self()
            && let Some(first_arg_hir_ty) = sig.decl.inputs.first()
            && let Some(&first_arg_ty) = cx
                .tcx
                .fn_sig(item.owner_id)
                .instantiate_identity()
                .inputs()
                .skip_binder()
                .first()
        {
            let self_ty = TraitRef::identity(cx.tcx, item.owner_id.to_def_id()).self_ty();
            wrong_self_convention::check(
                cx,
                item.ident.name.as_str(),
                self_ty,
                first_arg_ty,
                first_arg_hir_ty.span,
                false,
                true,
            );
        }

        if item.ident.name == sym::new
            && let TraitItemKind::Fn(_, _) = item.kind
            && let ret_ty = return_ty(cx, item.owner_id)
            && let self_ty = TraitRef::identity(cx.tcx, item.owner_id.to_def_id()).self_ty()
            && !ret_ty.contains(self_ty)
        {
            span_lint(
                cx,
                NEW_RET_NO_SELF,
                item.span,
                "methods called `new` usually return `Self`",
            );
        }
    }
}

impl Methods {
    #[allow(clippy::too_many_lines)]
    fn check_methods<'tcx>(&self, cx: &LateContext<'tcx>, expr: &'tcx Expr<'_>) {
        if let Some((name, recv, args, span, call_span)) = method_call(expr) {
            match (name, args) {
                ("add" | "offset" | "sub" | "wrapping_offset" | "wrapping_add" | "wrapping_sub", [_arg]) => {
                    zst_offset::check(cx, expr, recv);
                },
                ("all", [arg]) => {
                    unused_enumerate_index::check(cx, expr, recv, arg);
                    needless_character_iteration::check(cx, expr, recv, arg, true);
                    match method_call(recv) {
                        Some(("cloned", recv2, [], _, _)) => {
                            iter_overeager_cloned::check(
                                cx,
                                expr,
                                recv,
                                recv2,
                                iter_overeager_cloned::Op::NeedlessMove(arg),
                                false,
                            );
                        },
                        Some(("map", _, [map_arg], _, map_call_span)) => {
                            map_all_any_identity::check(cx, expr, recv, map_call_span, map_arg, call_span, arg, "all");
                        },
                        _ => {},
                    }
                },
                ("and_then", [arg]) => {
                    let biom_option_linted = bind_instead_of_map::check_and_then_some(cx, expr, recv, arg);
                    let biom_result_linted = bind_instead_of_map::check_and_then_ok(cx, expr, recv, arg);
                    if !biom_option_linted && !biom_result_linted {
                        let ule_and_linted = unnecessary_lazy_eval::check(cx, expr, recv, arg, "and");
                        if !ule_and_linted {
                            return_and_then::check(cx, expr, recv, arg);
                        }
                    }
                },
                ("any", [arg]) => {
                    unused_enumerate_index::check(cx, expr, recv, arg);
                    needless_character_iteration::check(cx, expr, recv, arg, false);
                    match method_call(recv) {
                        Some(("cloned", recv2, [], _, _)) => iter_overeager_cloned::check(
                            cx,
                            expr,
                            recv,
                            recv2,
                            iter_overeager_cloned::Op::NeedlessMove(arg),
                            false,
                        ),
                        Some(("chars", recv, _, _, _))
                            if let ExprKind::Closure(arg) = arg.kind
                                && let body = cx.tcx.hir_body(arg.body)
                                && let [param] = body.params =>
                        {
                            string_lit_chars_any::check(cx, expr, recv, param, peel_blocks(body.value), self.msrv);
                        },
                        Some(("map", _, [map_arg], _, map_call_span)) => {
                            map_all_any_identity::check(cx, expr, recv, map_call_span, map_arg, call_span, arg, "any");
                        },
                        Some(("iter", iter_recv, ..)) => {
                            manual_contains::check(cx, expr, iter_recv, arg);
                        },
                        _ => {},
                    }
                },
                ("arg", [arg]) => {
                    suspicious_command_arg_space::check(cx, recv, arg, span);
                },
                ("as_deref" | "as_deref_mut", []) => {
                    needless_option_as_deref::check(cx, expr, recv, name);
                },
                ("as_bytes", []) => {
                    if let Some(("as_str", recv, [], as_str_span, _)) = method_call(recv) {
                        redundant_as_str::check(cx, expr, recv, as_str_span, span);
                    }
                    sliced_string_as_bytes::check(cx, expr, recv);
                },
                ("as_mut", []) => useless_asref::check(cx, expr, "as_mut", recv),
                ("as_ptr", []) => manual_c_str_literals::check_as_ptr(cx, expr, recv, self.msrv),
                ("as_ref", []) => useless_asref::check(cx, expr, "as_ref", recv),
                ("assume_init", []) => uninit_assumed_init::check(cx, expr, recv),
                ("bytes", []) => unbuffered_bytes::check(cx, expr, recv),
                ("cloned", []) => {
                    cloned_instead_of_copied::check(cx, expr, recv, span, self.msrv);
                    option_as_ref_cloned::check(cx, recv, span);
                },
                ("collect", []) if is_trait_method(cx, expr, sym::Iterator) => {
                    needless_collect::check(cx, span, expr, recv, call_span);
                    match method_call(recv) {
                        Some((name @ ("cloned" | "copied"), recv2, [], _, _)) => {
                            iter_cloned_collect::check(cx, name, expr, recv2);
                        },
                        Some(("map", m_recv, [m_arg], m_ident_span, _)) => {
                            map_collect_result_unit::check(cx, expr, m_recv, m_arg);
                            format_collect::check(cx, expr, m_arg, m_ident_span);
                        },
                        Some(("take", take_self_arg, [take_arg], _, _)) => {
                            if self.msrv.meets(cx, msrvs::STR_REPEAT) {
                                manual_str_repeat::check(cx, expr, recv, take_self_arg, take_arg);
                            }
                        },
                        Some(("drain", recv, args, ..)) => {
                            drain_collect::check(cx, args, expr, recv);
                        },
                        _ => {},
                    }
                },
                ("count", []) if is_trait_method(cx, expr, sym::Iterator) => match method_call(recv) {
                    Some(("cloned", recv2, [], _, _)) => {
                        iter_overeager_cloned::check(cx, expr, recv, recv2, iter_overeager_cloned::Op::RmCloned, false);
                    },
                    Some((name2 @ ("into_iter" | "iter" | "iter_mut"), recv2, [], _, _)) => {
                        iter_count::check(cx, expr, recv2, name2);
                    },
                    Some(("map", _, [arg], _, _)) => suspicious_map::check(cx, expr, recv, arg),
                    Some(("filter", recv2, [arg], _, _)) => bytecount::check(cx, expr, recv2, arg),
                    Some(("bytes", recv2, [], _, _)) => bytes_count_to_len::check(cx, expr, recv, recv2),
                    _ => {},
                },
                ("min" | "max", [arg]) => {
                    unnecessary_min_or_max::check(cx, expr, name, recv, arg);
                },
                ("drain", ..) => {
                    if let Node::Stmt(Stmt { hir_id: _, kind, .. }) = cx.tcx.parent_hir_node(expr.hir_id)
                        && matches!(kind, StmtKind::Semi(_))
                        && args.len() <= 1
                    {
                        clear_with_drain::check(cx, expr, recv, span, args.first());
                    } else if let [arg] = args {
                        iter_with_drain::check(cx, expr, recv, span, arg);
                    }
                },
                ("ends_with", [arg]) => {
                    if let ExprKind::MethodCall(.., span) = expr.kind {
                        case_sensitive_file_extension_comparisons::check(cx, expr, span, recv, arg);
                    }
                    path_ends_with_ext::check(cx, recv, arg, expr, self.msrv, &self.allowed_dotfiles);
                },
                ("expect", [_]) => {
                    match method_call(recv) {
                        Some(("ok", recv, [], _, _)) => ok_expect::check(cx, expr, recv),
                        Some(("err", recv, [], err_span, _)) => {
                            err_expect::check(cx, expr, recv, span, err_span, self.msrv);
                        },
                        _ => unwrap_expect_used::check(
                            cx,
                            expr,
                            recv,
                            false,
                            self.allow_expect_in_consts,
                            self.allow_expect_in_tests,
                            unwrap_expect_used::Variant::Expect,
                        ),
                    }
                    unnecessary_literal_unwrap::check(cx, expr, recv, name, args);
                },
                ("expect_err", [_]) => {
                    unnecessary_literal_unwrap::check(cx, expr, recv, name, args);
                    unwrap_expect_used::check(
                        cx,
                        expr,
                        recv,
                        true,
                        self.allow_expect_in_consts,
                        self.allow_expect_in_tests,
                        unwrap_expect_used::Variant::Expect,
                    );
                },
                ("extend", [arg]) => {
                    string_extend_chars::check(cx, expr, recv, arg);
                    extend_with_drain::check(cx, expr, recv, arg);
                },
                ("filter", [arg]) => {
                    if let Some(("cloned", recv2, [], _span2, _)) = method_call(recv) {
                        // if `arg` has side-effect, the semantic will change
                        iter_overeager_cloned::check(
                            cx,
                            expr,
                            recv,
                            recv2,
                            iter_overeager_cloned::Op::FixClosure(name, arg),
                            false,
                        );
                    }
                    if self.msrv.meets(cx, msrvs::ITER_FLATTEN) {
                        // use the sourcemap to get the span of the closure
                        iter_filter::check(cx, expr, arg, span);
                    }
                },
                ("find", [arg]) => {
                    if let Some(("cloned", recv2, [], _span2, _)) = method_call(recv) {
                        // if `arg` has side-effect, the semantic will change
                        iter_overeager_cloned::check(
                            cx,
                            expr,
                            recv,
                            recv2,
                            iter_overeager_cloned::Op::FixClosure(name, arg),
                            false,
                        );
                    }
                },
                ("filter_map", [arg]) => {
                    unused_enumerate_index::check(cx, expr, recv, arg);
                    unnecessary_filter_map::check(cx, expr, arg, name);
                    filter_map_bool_then::check(cx, expr, arg, call_span);
                    filter_map_identity::check(cx, expr, arg, span);
                },
                ("find_map", [arg]) => {
                    unused_enumerate_index::check(cx, expr, recv, arg);
                    unnecessary_filter_map::check(cx, expr, arg, name);
                },
                ("flat_map", [arg]) => {
                    unused_enumerate_index::check(cx, expr, recv, arg);
                    flat_map_identity::check(cx, expr, arg, span);
                    flat_map_option::check(cx, expr, arg, span);
                },
                ("flatten", []) => match method_call(recv) {
                    Some(("map", recv, [map_arg], map_span, _)) => {
                        map_flatten::check(cx, expr, recv, map_arg, map_span);
                    },
                    Some(("cloned", recv2, [], _, _)) => iter_overeager_cloned::check(
                        cx,
                        expr,
                        recv,
                        recv2,
                        iter_overeager_cloned::Op::LaterCloned,
                        true,
                    ),
                    _ => {},
                },
                ("fold", [init, acc]) => {
                    manual_try_fold::check(cx, expr, init, acc, call_span, self.msrv);
                    unnecessary_fold::check(cx, expr, init, acc, span);
                },
                ("for_each", [arg]) => {
                    unused_enumerate_index::check(cx, expr, recv, arg);
                    match method_call(recv) {
                        Some(("inspect", _, [_], span2, _)) => inspect_for_each::check(cx, expr, span2),
                        Some(("cloned", recv2, [], _, _)) => iter_overeager_cloned::check(
                            cx,
                            expr,
                            recv,
                            recv2,
                            iter_overeager_cloned::Op::NeedlessMove(arg),
                            false,
                        ),
                        _ => {},
                    }
                },
                ("get", [arg]) => {
                    get_first::check(cx, expr, recv, arg);
                    get_last_with_len::check(cx, expr, recv, arg);
                },
                ("get_or_insert_with", [arg]) => {
                    unnecessary_lazy_eval::check(cx, expr, recv, arg, "get_or_insert");
                },
                ("hash", [arg]) => {
                    unit_hash::check(cx, expr, recv, arg);
                },
                ("is_empty", []) => {
                    match method_call(recv) {
                        Some((prev_method @ ("as_bytes" | "bytes"), prev_recv, [], _, _)) => {
                            needless_as_bytes::check(cx, prev_method, "is_empty", prev_recv, expr.span);
                        },
                        Some(("as_str", recv, [], as_str_span, _)) => {
                            redundant_as_str::check(cx, expr, recv, as_str_span, span);
                        },
                        _ => {},
                    }
                    is_empty::check(cx, expr, recv);
                },
                ("is_file", []) => filetype_is_file::check(cx, expr, recv),
                ("is_digit", [radix]) => is_digit_ascii_radix::check(cx, expr, recv, radix, self.msrv),
                ("is_none", []) => check_is_some_is_none(cx, expr, recv, call_span, false),
                ("is_some", []) => check_is_some_is_none(cx, expr, recv, call_span, true),
                ("iter" | "iter_mut" | "into_iter", []) => {
                    iter_on_single_or_empty_collections::check(cx, expr, name, recv);
                },
                ("join", [join_arg]) => {
                    if let Some(("collect", _, _, span, _)) = method_call(recv) {
                        unnecessary_join::check(cx, expr, recv, join_arg, span);
                    } else {
                        join_absolute_paths::check(cx, recv, join_arg, expr.span);
                    }
                },
                ("last", []) => {
                    if let Some(("cloned", recv2, [], _span2, _)) = method_call(recv) {
                        iter_overeager_cloned::check(
                            cx,
                            expr,
                            recv,
                            recv2,
                            iter_overeager_cloned::Op::LaterCloned,
                            false,
                        );
                    }
                    double_ended_iterator_last::check(cx, expr, recv, call_span);
                },
                ("len", []) => {
                    if let Some((prev_method @ ("as_bytes" | "bytes"), prev_recv, [], _, _)) = method_call(recv) {
                        needless_as_bytes::check(cx, prev_method, "len", prev_recv, expr.span);
                    }
                },
                ("lock", []) => {
                    mut_mutex_lock::check(cx, expr, recv, span);
                },
                (name @ ("map" | "map_err"), [m_arg]) => {
                    if name == "map" {
                        unused_enumerate_index::check(cx, expr, recv, m_arg);
                        map_clone::check(cx, expr, recv, m_arg, self.msrv);
                        map_with_unused_argument_over_ranges::check(cx, expr, recv, m_arg, self.msrv, span);
                        match method_call(recv) {
                            Some((map_name @ ("iter" | "into_iter"), recv2, _, _, _)) => {
                                iter_kv_map::check(cx, map_name, expr, recv2, m_arg, self.msrv);
                            },
                            Some(("cloned", recv2, [], _, _)) => iter_overeager_cloned::check(
                                cx,
                                expr,
                                recv,
                                recv2,
                                iter_overeager_cloned::Op::NeedlessMove(m_arg),
                                false,
                            ),
                            _ => {},
                        }
                    } else {
                        map_err_ignore::check(cx, expr, m_arg);
                    }
                    if let Some((name, recv2, args, span2, _)) = method_call(recv) {
                        match (name, args) {
                            ("as_mut", []) => option_as_ref_deref::check(cx, expr, recv2, m_arg, true, self.msrv),
                            ("as_ref", []) => option_as_ref_deref::check(cx, expr, recv2, m_arg, false, self.msrv),
                            ("filter", [f_arg]) => {
                                filter_map::check(cx, expr, recv2, f_arg, span2, recv, m_arg, span, false);
                            },
                            ("find", [f_arg]) => {
                                filter_map::check(cx, expr, recv2, f_arg, span2, recv, m_arg, span, true);
                            },
                            _ => {},
                        }
                    }
                    map_identity::check(cx, expr, recv, m_arg, name, span);
                    manual_inspect::check(cx, expr, m_arg, name, span, self.msrv);
                    crate::useless_conversion::check_function_application(cx, expr, recv, m_arg);
                },
                ("map_break" | "map_continue", [m_arg]) => {
                    crate::useless_conversion::check_function_application(cx, expr, recv, m_arg);
                },
                ("map_or", [def, map]) => {
                    option_map_or_none::check(cx, expr, recv, def, map);
                    manual_ok_or::check(cx, expr, recv, def, map);
                    unnecessary_map_or::check(cx, expr, recv, def, map, span, self.msrv);
                },
                ("map_or_else", [def, map]) => {
                    result_map_or_else_none::check(cx, expr, recv, def, map);
                    unnecessary_result_map_or_else::check(cx, expr, recv, def, map);
                },
                ("next", []) => {
                    if let Some((name2, recv2, args2, _, _)) = method_call(recv) {
                        match (name2, args2) {
                            ("cloned", []) => iter_overeager_cloned::check(
                                cx,
                                expr,
                                recv,
                                recv2,
                                iter_overeager_cloned::Op::LaterCloned,
                                false,
                            ),
                            ("filter", [arg]) => filter_next::check(cx, expr, recv2, arg),
                            ("filter_map", [arg]) => filter_map_next::check(cx, expr, recv2, arg, self.msrv),
                            ("iter", []) => iter_next_slice::check(cx, expr, recv2),
                            ("skip", [arg]) => iter_skip_next::check(cx, expr, recv2, arg),
                            ("skip_while", [_]) => skip_while_next::check(cx, expr),
                            ("rev", []) => manual_next_back::check(cx, expr, recv, recv2),
                            _ => {},
                        }
                    }
                },
                ("nth", [n_arg]) => match method_call(recv) {
                    Some(("bytes", recv2, [], _, _)) => bytes_nth::check(cx, expr, recv2, n_arg),
                    Some(("cloned", recv2, [], _, _)) => iter_overeager_cloned::check(
                        cx,
                        expr,
                        recv,
                        recv2,
                        iter_overeager_cloned::Op::LaterCloned,
                        false,
                    ),
                    Some((iter_method @ ("iter" | "iter_mut"), iter_recv, [], iter_span, _)) => {
                        if !iter_nth::check(cx, expr, iter_recv, iter_method, iter_span, span) {
                            iter_nth_zero::check(cx, expr, recv, n_arg);
                        }
                    },
                    _ => iter_nth_zero::check(cx, expr, recv, n_arg),
                },
                ("ok_or_else", [arg]) => {
                    unnecessary_lazy_eval::check(cx, expr, recv, arg, "ok_or");
                },
                ("open", [_]) => {
                    open_options::check(cx, expr, recv);
                },
                ("or_else", [arg]) => {
                    if !bind_instead_of_map::check_or_else_err(cx, expr, recv, arg) {
                        unnecessary_lazy_eval::check(cx, expr, recv, arg, "or");
                    }
                },
                ("push", [arg]) => {
                    path_buf_push_overwrite::check(cx, expr, arg);
                },
                ("read_to_end", [_]) => {
                    verbose_file_reads::check(cx, expr, recv, verbose_file_reads::READ_TO_END_MSG);
                },
                ("read_to_string", [_]) => {
                    verbose_file_reads::check(cx, expr, recv, verbose_file_reads::READ_TO_STRING_MSG);
                },
                ("read_line", [arg]) => {
                    read_line_without_trim::check(cx, expr, recv, arg);
                },
                ("repeat", [arg]) => {
                    repeat_once::check(cx, expr, recv, arg);
                },
                (name @ ("replace" | "replacen"), [arg1, arg2] | [arg1, arg2, _]) => {
                    no_effect_replace::check(cx, expr, arg1, arg2);

                    // Check for repeated `str::replace` calls to perform `collapsible_str_replace` lint
                    if self.msrv.meets(cx, msrvs::PATTERN_TRAIT_CHAR_ARRAY)
                        && name == "replace"
                        && let Some(("replace", ..)) = method_call(recv)
                    {
                        collapsible_str_replace::check(cx, expr, arg1, arg2);
                    }
                },
                ("resize", [count_arg, default_arg]) => {
                    vec_resize_to_zero::check(cx, expr, count_arg, default_arg, span);
                },
                ("seek", [arg]) => {
                    if self.msrv.meets(cx, msrvs::SEEK_FROM_CURRENT) {
                        seek_from_current::check(cx, expr, recv, arg);
                    }
                    if self.msrv.meets(cx, msrvs::SEEK_REWIND) {
                        seek_to_start_instead_of_rewind::check(cx, expr, recv, arg, span);
                    }
                },
                ("skip", [arg]) => {
                    iter_skip_zero::check(cx, expr, arg);
                    iter_out_of_bounds::check_skip(cx, expr, recv, arg);

                    if let Some(("cloned", recv2, [], _span2, _)) = method_call(recv) {
                        iter_overeager_cloned::check(
                            cx,
                            expr,
                            recv,
                            recv2,
                            iter_overeager_cloned::Op::LaterCloned,
                            false,
                        );
                    }
                },
                ("sort", []) => {
                    stable_sort_primitive::check(cx, expr, recv);
                },
                ("sort_by", [arg]) => {
                    unnecessary_sort_by::check(cx, expr, recv, arg, false);
                },
                ("sort_unstable_by", [arg]) => {
                    unnecessary_sort_by::check(cx, expr, recv, arg, true);
                },
                ("split", [arg]) => {
                    str_split::check(cx, expr, recv, arg);
                },
                ("splitn" | "rsplitn", [count_arg, pat_arg]) => {
                    if let Some(Constant::Int(count)) = ConstEvalCtxt::new(cx).eval(count_arg) {
                        suspicious_splitn::check(cx, name, expr, recv, count);
                        str_splitn::check(cx, name, expr, recv, pat_arg, count, self.msrv);
                    }
                },
                ("splitn_mut" | "rsplitn_mut", [count_arg, _]) => {
                    if let Some(Constant::Int(count)) = ConstEvalCtxt::new(cx).eval(count_arg) {
                        suspicious_splitn::check(cx, name, expr, recv, count);
                    }
                },
                ("step_by", [arg]) => iterator_step_by_zero::check(cx, expr, arg),
                ("take", [arg]) => {
                    iter_out_of_bounds::check_take(cx, expr, recv, arg);
                    manual_repeat_n::check(cx, expr, recv, arg, self.msrv);
                    if let Some(("cloned", recv2, [], _span2, _)) = method_call(recv) {
                        iter_overeager_cloned::check(
                            cx,
                            expr,
                            recv,
                            recv2,
                            iter_overeager_cloned::Op::LaterCloned,
                            false,
                        );
                    }
                },
                ("take", []) => needless_option_take::check(cx, expr, recv),
                ("then", [arg]) => {
                    if !self.msrv.meets(cx, msrvs::BOOL_THEN_SOME) {
                        return;
                    }
                    unnecessary_lazy_eval::check(cx, expr, recv, arg, "then_some");
                },
                ("try_into", []) if is_trait_method(cx, expr, sym::TryInto) => {
                    unnecessary_fallible_conversions::check_method(cx, expr);
                },
                ("to_owned", []) => {
                    if !suspicious_to_owned::check(cx, expr, recv) {
                        implicit_clone::check(cx, name, expr, recv);
                    }
                },
                ("to_os_string" | "to_path_buf" | "to_vec", []) => {
                    implicit_clone::check(cx, name, expr, recv);
                },
                ("type_id", []) => {
                    type_id_on_box::check(cx, recv, expr.span);
                },
                ("unwrap", []) => {
                    match method_call(recv) {
                        Some(("get", recv, [get_arg], _, _)) => {
                            get_unwrap::check(cx, expr, recv, get_arg, false);
                        },
                        Some(("get_mut", recv, [get_arg], _, _)) => {
                            get_unwrap::check(cx, expr, recv, get_arg, true);
                        },
                        Some(("or", recv, [or_arg], or_span, _)) => {
                            or_then_unwrap::check(cx, expr, recv, or_arg, or_span);
                        },
                        _ => {},
                    }
                    unnecessary_literal_unwrap::check(cx, expr, recv, name, args);
                    unwrap_expect_used::check(
                        cx,
                        expr,
                        recv,
                        false,
                        self.allow_unwrap_in_consts,
                        self.allow_unwrap_in_tests,
                        unwrap_expect_used::Variant::Unwrap,
                    );
                },
                ("unwrap_err", []) => {
                    unnecessary_literal_unwrap::check(cx, expr, recv, name, args);
                    unwrap_expect_used::check(
                        cx,
                        expr,
                        recv,
                        true,
                        self.allow_unwrap_in_consts,
                        self.allow_unwrap_in_tests,
                        unwrap_expect_used::Variant::Unwrap,
                    );
                },
                ("unwrap_or", [u_arg]) => {
                    match method_call(recv) {
                        Some((arith @ ("checked_add" | "checked_sub" | "checked_mul"), lhs, [rhs], _, _)) => {
                            manual_saturating_arithmetic::check(cx, expr, lhs, rhs, u_arg, &arith["checked_".len()..]);
                        },
                        Some(("map", m_recv, [m_arg], span, _)) => {
                            option_map_unwrap_or::check(cx, expr, m_recv, m_arg, recv, u_arg, span, self.msrv);
                        },
                        Some((then_method @ ("then" | "then_some"), t_recv, [t_arg], _, _)) => {
                            obfuscated_if_else::check(cx, expr, t_recv, t_arg, u_arg, then_method, "unwrap_or");
                        },
                        _ => {},
                    }
                    unnecessary_literal_unwrap::check(cx, expr, recv, name, args);
                },
                ("unwrap_or_default", []) => {
                    if let Some(("map", m_recv, [arg], span, _)) = method_call(recv) {
                        manual_is_variant_and::check(cx, expr, m_recv, arg, span, self.msrv);
                    }
                    unnecessary_literal_unwrap::check(cx, expr, recv, name, args);
                },
                ("unwrap_unchecked" | "unwrap_err_unchecked", []) => {
                    unnecessary_literal_unwrap::check(cx, expr, recv, name, args);
                },
                ("unwrap_or_else", [u_arg]) => {
                    match method_call(recv) {
                        Some(("map", recv, [map_arg], _, _))
                            if map_unwrap_or::check(cx, expr, recv, map_arg, u_arg, self.msrv) => {},
                        Some((then_method @ ("then" | "then_some"), t_recv, [t_arg], _, _)) => {
                            obfuscated_if_else::check(cx, expr, t_recv, t_arg, u_arg, then_method, "unwrap_or_else");
                        },
                        _ => {
                            unnecessary_lazy_eval::check(cx, expr, recv, u_arg, "unwrap_or");
                        },
                    }
                    unnecessary_literal_unwrap::check(cx, expr, recv, name, args);
                },
                ("wake", []) => {
                    waker_clone_wake::check(cx, expr, recv);
                },
                ("write", []) => {
                    readonly_write_lock::check(cx, expr, recv);
                },
                ("zip", [arg]) => {
                    if let ExprKind::MethodCall(name, iter_recv, [], _) = recv.kind
                        && name.ident.name == sym::iter
                    {
                        range_zip_with_len::check(cx, expr, iter_recv, arg);
                    }
                },
                _ => {},
            }
        }
    }
}

fn check_is_some_is_none(cx: &LateContext<'_>, expr: &Expr<'_>, recv: &Expr<'_>, call_span: Span, is_some: bool) {
    match method_call(recv) {
        Some((name @ ("find" | "position" | "rposition"), f_recv, [arg], span, _)) => {
            search_is_some::check(cx, expr, name, is_some, f_recv, arg, recv, span);
        },
        Some(("get", f_recv, [arg], _, _)) => {
            unnecessary_get_then_check::check(cx, call_span, recv, f_recv, arg, is_some);
        },
        Some(("first", f_recv, [], _, _)) => {
            unnecessary_first_then_check::check(cx, call_span, recv, f_recv, is_some);
        },
        _ => {},
    }
}

/// Used for `lint_binary_expr_with_method_call`.
#[derive(Copy, Clone)]
struct BinaryExprInfo<'a> {
    expr: &'a Expr<'a>,
    chain: &'a Expr<'a>,
    other: &'a Expr<'a>,
    eq: bool,
}

/// Checks for the `CHARS_NEXT_CMP` and `CHARS_LAST_CMP` lints.
fn lint_binary_expr_with_method_call(cx: &LateContext<'_>, info: &mut BinaryExprInfo<'_>) {
    macro_rules! lint_with_both_lhs_and_rhs {
        ($func:expr, $cx:expr, $info:ident) => {
            if !$func($cx, $info) {
                ::std::mem::swap(&mut $info.chain, &mut $info.other);
                if $func($cx, $info) {
                    return;
                }
            }
        };
    }

    lint_with_both_lhs_and_rhs!(chars_next_cmp::check, cx, info);
    lint_with_both_lhs_and_rhs!(chars_last_cmp::check, cx, info);
    lint_with_both_lhs_and_rhs!(chars_next_cmp_with_unwrap::check, cx, info);
    lint_with_both_lhs_and_rhs!(chars_last_cmp_with_unwrap::check, cx, info);
}

const FN_HEADER: hir::FnHeader = hir::FnHeader {
    safety: hir::HeaderSafety::Normal(hir::Safety::Safe),
    constness: hir::Constness::NotConst,
    asyncness: hir::IsAsync::NotAsync,
    abi: ExternAbi::Rust,
};

struct ShouldImplTraitCase {
    trait_name: &'static str,
    method_name: &'static str,
    param_count: usize,
    fn_header: hir::FnHeader,
    // implicit self kind expected (none, self, &self, ...)
    self_kind: SelfKind,
    // checks against the output type
    output_type: OutType,
    // certain methods with explicit lifetimes can't implement the equivalent trait method
    lint_explicit_lifetime: bool,
}
impl ShouldImplTraitCase {
    const fn new(
        trait_name: &'static str,
        method_name: &'static str,
        param_count: usize,
        fn_header: hir::FnHeader,
        self_kind: SelfKind,
        output_type: OutType,
        lint_explicit_lifetime: bool,
    ) -> ShouldImplTraitCase {
        ShouldImplTraitCase {
            trait_name,
            method_name,
            param_count,
            fn_header,
            self_kind,
            output_type,
            lint_explicit_lifetime,
        }
    }

    fn lifetime_param_cond(&self, impl_item: &hir::ImplItem<'_>) -> bool {
        self.lint_explicit_lifetime
            || !impl_item.generics.params.iter().any(|p| {
                matches!(
                    p.kind,
                    hir::GenericParamKind::Lifetime {
                        kind: hir::LifetimeParamKind::Explicit
                    }
                )
            })
    }
}

#[rustfmt::skip]
const TRAIT_METHODS: [ShouldImplTraitCase; 30] = [
    ShouldImplTraitCase::new("std::ops::Add", "add",  2,  FN_HEADER,  SelfKind::Value,  OutType::Any, true),
    ShouldImplTraitCase::new("std::convert::AsMut", "as_mut",  1,  FN_HEADER,  SelfKind::RefMut,  OutType::Ref, true),
    ShouldImplTraitCase::new("std::convert::AsRef", "as_ref",  1,  FN_HEADER,  SelfKind::Ref,  OutType::Ref, true),
    ShouldImplTraitCase::new("std::ops::BitAnd", "bitand",  2,  FN_HEADER,  SelfKind::Value,  OutType::Any, true),
    ShouldImplTraitCase::new("std::ops::BitOr", "bitor",  2,  FN_HEADER,  SelfKind::Value,  OutType::Any, true),
    ShouldImplTraitCase::new("std::ops::BitXor", "bitxor",  2,  FN_HEADER,  SelfKind::Value,  OutType::Any, true),
    ShouldImplTraitCase::new("std::borrow::Borrow", "borrow",  1,  FN_HEADER,  SelfKind::Ref,  OutType::Ref, true),
    ShouldImplTraitCase::new("std::borrow::BorrowMut", "borrow_mut",  1,  FN_HEADER,  SelfKind::RefMut,  OutType::Ref, true),
    ShouldImplTraitCase::new("std::clone::Clone", "clone",  1,  FN_HEADER,  SelfKind::Ref,  OutType::Any, true),
    ShouldImplTraitCase::new("std::cmp::Ord", "cmp",  2,  FN_HEADER,  SelfKind::Ref,  OutType::Any, true),
    ShouldImplTraitCase::new("std::default::Default", "default",  0,  FN_HEADER,  SelfKind::No,  OutType::Any, true),
    ShouldImplTraitCase::new("std::ops::Deref", "deref",  1,  FN_HEADER,  SelfKind::Ref,  OutType::Ref, true),
    ShouldImplTraitCase::new("std::ops::DerefMut", "deref_mut",  1,  FN_HEADER,  SelfKind::RefMut,  OutType::Ref, true),
    ShouldImplTraitCase::new("std::ops::Div", "div",  2,  FN_HEADER,  SelfKind::Value,  OutType::Any, true),
    ShouldImplTraitCase::new("std::ops::Drop", "drop",  1,  FN_HEADER,  SelfKind::RefMut,  OutType::Unit, true),
    ShouldImplTraitCase::new("std::cmp::PartialEq", "eq",  2,  FN_HEADER,  SelfKind::Ref,  OutType::Bool, true),
    ShouldImplTraitCase::new("std::iter::FromIterator", "from_iter",  1,  FN_HEADER,  SelfKind::No,  OutType::Any, true),
    ShouldImplTraitCase::new("std::str::FromStr", "from_str",  1,  FN_HEADER,  SelfKind::No,  OutType::Any, true),
    ShouldImplTraitCase::new("std::hash::Hash", "hash",  2,  FN_HEADER,  SelfKind::Ref,  OutType::Unit, true),
    ShouldImplTraitCase::new("std::ops::Index", "index",  2,  FN_HEADER,  SelfKind::Ref,  OutType::Ref, true),
    ShouldImplTraitCase::new("std::ops::IndexMut", "index_mut",  2,  FN_HEADER,  SelfKind::RefMut,  OutType::Ref, true),
    ShouldImplTraitCase::new("std::iter::IntoIterator", "into_iter",  1,  FN_HEADER,  SelfKind::Value,  OutType::Any, true),
    ShouldImplTraitCase::new("std::ops::Mul", "mul",  2,  FN_HEADER,  SelfKind::Value,  OutType::Any, true),
    ShouldImplTraitCase::new("std::ops::Neg", "neg",  1,  FN_HEADER,  SelfKind::Value,  OutType::Any, true),
    ShouldImplTraitCase::new("std::iter::Iterator", "next",  1,  FN_HEADER,  SelfKind::RefMut,  OutType::Any, false),
    ShouldImplTraitCase::new("std::ops::Not", "not",  1,  FN_HEADER,  SelfKind::Value,  OutType::Any, true),
    ShouldImplTraitCase::new("std::ops::Rem", "rem",  2,  FN_HEADER,  SelfKind::Value,  OutType::Any, true),
    ShouldImplTraitCase::new("std::ops::Shl", "shl",  2,  FN_HEADER,  SelfKind::Value,  OutType::Any, true),
    ShouldImplTraitCase::new("std::ops::Shr", "shr",  2,  FN_HEADER,  SelfKind::Value,  OutType::Any, true),
    ShouldImplTraitCase::new("std::ops::Sub", "sub",  2,  FN_HEADER,  SelfKind::Value,  OutType::Any, true),
];

#[derive(Clone, Copy, PartialEq, Eq, Debug)]
enum SelfKind {
    Value,
    Ref,
    RefMut,
    No, // When we want the first argument type to be different than `Self`
}

impl SelfKind {
    fn matches<'a>(self, cx: &LateContext<'a>, parent_ty: Ty<'a>, ty: Ty<'a>) -> bool {
        fn matches_value<'a>(cx: &LateContext<'a>, parent_ty: Ty<'a>, ty: Ty<'a>) -> bool {
            if ty == parent_ty {
                true
            } else if let Some(boxed_ty) = ty.boxed_ty() {
                boxed_ty == parent_ty
            } else if is_type_diagnostic_item(cx, ty, sym::Rc) || is_type_diagnostic_item(cx, ty, sym::Arc) {
                if let ty::Adt(_, args) = ty.kind() {
                    args.types().next() == Some(parent_ty)
                } else {
                    false
                }
            } else {
                false
            }
        }

        fn matches_ref<'a>(cx: &LateContext<'a>, mutability: hir::Mutability, parent_ty: Ty<'a>, ty: Ty<'a>) -> bool {
            if let ty::Ref(_, t, m) = *ty.kind() {
                return m == mutability && t == parent_ty;
            }

            let trait_sym = match mutability {
                hir::Mutability::Not => sym::AsRef,
                hir::Mutability::Mut => sym::AsMut,
            };

            let Some(trait_def_id) = cx.tcx.get_diagnostic_item(trait_sym) else {
                return false;
            };
            implements_trait(cx, ty, trait_def_id, &[parent_ty.into()])
        }

        fn matches_none<'a>(cx: &LateContext<'a>, parent_ty: Ty<'a>, ty: Ty<'a>) -> bool {
            !matches_value(cx, parent_ty, ty)
                && !matches_ref(cx, hir::Mutability::Not, parent_ty, ty)
                && !matches_ref(cx, hir::Mutability::Mut, parent_ty, ty)
        }

        match self {
            Self::Value => matches_value(cx, parent_ty, ty),
            Self::Ref => matches_ref(cx, hir::Mutability::Not, parent_ty, ty) || ty == parent_ty && is_copy(cx, ty),
            Self::RefMut => matches_ref(cx, hir::Mutability::Mut, parent_ty, ty),
            Self::No => matches_none(cx, parent_ty, ty),
        }
    }

    #[must_use]
    fn description(self) -> &'static str {
        match self {
            Self::Value => "`self` by value",
            Self::Ref => "`self` by reference",
            Self::RefMut => "`self` by mutable reference",
            Self::No => "no `self`",
        }
    }
}

#[derive(Clone, Copy)]
enum OutType {
    Unit,
    Bool,
    Any,
    Ref,
}

impl OutType {
    fn matches(self, ty: &hir::FnRetTy<'_>) -> bool {
        let is_unit = |ty: &hir::Ty<'_>| matches!(ty.kind, hir::TyKind::Tup(&[]));
        match (self, ty) {
            (Self::Unit, &hir::FnRetTy::DefaultReturn(_)) => true,
            (Self::Unit, &hir::FnRetTy::Return(ty)) if is_unit(ty) => true,
            (Self::Bool, &hir::FnRetTy::Return(ty)) if is_bool(ty) => true,
            (Self::Any, &hir::FnRetTy::Return(ty)) if !is_unit(ty) => true,
            (Self::Ref, &hir::FnRetTy::Return(ty)) => matches!(ty.kind, hir::TyKind::Ref(_, _)),
            _ => false,
        }
    }
}

fn fn_header_equals(expected: hir::FnHeader, actual: hir::FnHeader) -> bool {
    expected.constness == actual.constness && expected.safety == actual.safety && expected.asyncness == actual.asyncness
}<|MERGE_RESOLUTION|>--- conflicted
+++ resolved
@@ -4447,21 +4447,13 @@
     /// ### Example
     /// ```no_run
     /// fn foo(values: &[u8]) -> bool {
-<<<<<<< HEAD
-    ///    values.iter().any(|&v| v == 10)
-=======
     ///     values.iter().any(|&v| v == 10)
->>>>>>> f2feb0f1
     /// }
     /// ```
     /// Use instead:
     /// ```no_run
     /// fn foo(values: &[u8]) -> bool {
-<<<<<<< HEAD
-    ///    values.contains(&10)
-=======
     ///     values.contains(&10)
->>>>>>> f2feb0f1
     /// }
     /// ```
     #[clippy::version = "1.86.0"]
