--- conflicted
+++ resolved
@@ -17,17 +17,10 @@
 ) {
     let obj_ty = cx.typeck_results().expr_ty(recv).peel_refs();
 
-<<<<<<< HEAD
-    let mess = if is_type_diagnostic_item(cx, obj_ty, sym::Option) {
-        Some((EXPECT_USED, "an Option", "None", ""))
-    } else if is_type_diagnostic_item(cx, obj_ty, sym::Result) {
-        Some((EXPECT_USED, "a Result", "Err", "an "))
-=======
     let mess = if is_type_diagnostic_item(cx, obj_ty, sym::Option) && !is_err {
         Some((EXPECT_USED, "an Option", "None", ""))
     } else if is_type_diagnostic_item(cx, obj_ty, sym::Result) {
         Some((EXPECT_USED, "a Result", if is_err { "Ok" } else { "Err" }, "an "))
->>>>>>> 8d9da4d7
     } else {
         None
     };
@@ -43,11 +36,7 @@
             cx,
             lint,
             expr.span,
-<<<<<<< HEAD
-            &format!("used `expect()` on `{kind}` value"),
-=======
             &format!("used `{method}()` on `{kind}` value"),
->>>>>>> 8d9da4d7
             None,
             &format!("if this value is {none_prefix}`{none_value}`, it will panic"),
         );
