// error-pattern:cargo-clippy

#![feature(binary_heap_into_iter_sorted)]
#![feature(box_patterns)]
#![feature(control_flow_enum)]
#![feature(drain_filter)]
#![feature(iter_intersperse)]
#![feature(let_chains)]
#![feature(let_else)]
#![feature(once_cell)]
#![feature(rustc_private)]
#![feature(stmt_expr_attributes)]
#![recursion_limit = "512"]
#![cfg_attr(feature = "deny-warnings", deny(warnings))]
#![allow(clippy::missing_docs_in_private_items, clippy::must_use_candidate)]
#![warn(trivial_casts, trivial_numeric_casts)]
// warn on lints, that are included in `rust-lang/rust`s bootstrap
#![warn(rust_2018_idioms, unused_lifetimes)]
// warn on rustc internal lints
#![warn(rustc::internal)]
// Disable this rustc lint for now, as it was also done in rustc
#![allow(rustc::potential_query_instability)]

// FIXME: switch to something more ergonomic here, once available.
// (Currently there is no way to opt into sysroot crates without `extern crate`.)
extern crate rustc_ast;
extern crate rustc_ast_pretty;
extern crate rustc_data_structures;
extern crate rustc_driver;
extern crate rustc_errors;
extern crate rustc_hir;
extern crate rustc_hir_pretty;
extern crate rustc_index;
extern crate rustc_infer;
extern crate rustc_lexer;
extern crate rustc_lint;
extern crate rustc_middle;
extern crate rustc_mir_dataflow;
extern crate rustc_parse;
extern crate rustc_parse_format;
extern crate rustc_session;
extern crate rustc_span;
extern crate rustc_target;
extern crate rustc_trait_selection;
extern crate rustc_typeck;

#[macro_use]
extern crate clippy_utils;

use clippy_utils::parse_msrv;
use rustc_data_structures::fx::FxHashSet;
use rustc_lint::LintId;
use rustc_session::Session;

/// Macro used to declare a Clippy lint.
///
/// Every lint declaration consists of 4 parts:
///
/// 1. The documentation, which is used for the website
/// 2. The `LINT_NAME`. See [lint naming][lint_naming] on lint naming conventions.
/// 3. The `lint_level`, which is a mapping from *one* of our lint groups to `Allow`, `Warn` or
///    `Deny`. The lint level here has nothing to do with what lint groups the lint is a part of.
/// 4. The `description` that contains a short explanation on what's wrong with code where the
///    lint is triggered.
///
/// Currently the categories `style`, `correctness`, `suspicious`, `complexity` and `perf` are
/// enabled by default. As said in the README.md of this repository, if the lint level mapping
/// changes, please update README.md.
///
/// # Example
///
/// ```
/// #![feature(rustc_private)]
/// extern crate rustc_session;
/// use rustc_session::declare_tool_lint;
/// use clippy_lints::declare_clippy_lint;
///
/// declare_clippy_lint! {
///     /// ### What it does
///     /// Checks for ... (describe what the lint matches).
///     ///
///     /// ### Why is this bad?
///     /// Supply the reason for linting the code.
///     ///
///     /// ### Example
///     /// ```rust
///     /// // Bad
///     /// Insert a short example of code that triggers the lint
///     ///
///     /// // Good
///     /// Insert a short example of improved code that doesn't trigger the lint
///     /// ```
///     pub LINT_NAME,
///     pedantic,
///     "description"
/// }
/// ```
/// [lint_naming]: https://rust-lang.github.io/rfcs/0344-conventions-galore.html#lints
#[macro_export]
macro_rules! declare_clippy_lint {
    { $(#[$attr:meta])* pub $name:tt, style, $description:tt } => {
        declare_tool_lint! {
            $(#[$attr])* pub clippy::$name, Warn, $description, report_in_external_macro: true
        }
    };
    { $(#[$attr:meta])* pub $name:tt, correctness, $description:tt } => {
        declare_tool_lint! {
            $(#[$attr])* pub clippy::$name, Deny, $description, report_in_external_macro: true
        }
    };
    { $(#[$attr:meta])* pub $name:tt, suspicious, $description:tt } => {
        declare_tool_lint! {
            $(#[$attr])* pub clippy::$name, Warn, $description, report_in_external_macro: true
        }
    };
    { $(#[$attr:meta])* pub $name:tt, complexity, $description:tt } => {
        declare_tool_lint! {
            $(#[$attr])* pub clippy::$name, Warn, $description, report_in_external_macro: true
        }
    };
    { $(#[$attr:meta])* pub $name:tt, perf, $description:tt } => {
        declare_tool_lint! {
            $(#[$attr])* pub clippy::$name, Warn, $description, report_in_external_macro: true
        }
    };
    { $(#[$attr:meta])* pub $name:tt, pedantic, $description:tt } => {
        declare_tool_lint! {
            $(#[$attr])* pub clippy::$name, Allow, $description, report_in_external_macro: true
        }
    };
    { $(#[$attr:meta])* pub $name:tt, restriction, $description:tt } => {
        declare_tool_lint! {
            $(#[$attr])* pub clippy::$name, Allow, $description, report_in_external_macro: true
        }
    };
    { $(#[$attr:meta])* pub $name:tt, cargo, $description:tt } => {
        declare_tool_lint! {
            $(#[$attr])* pub clippy::$name, Allow, $description, report_in_external_macro: true
        }
    };
    { $(#[$attr:meta])* pub $name:tt, nursery, $description:tt } => {
        declare_tool_lint! {
            $(#[$attr])* pub clippy::$name, Allow, $description, report_in_external_macro: true
        }
    };
    { $(#[$attr:meta])* pub $name:tt, internal, $description:tt } => {
        declare_tool_lint! {
            $(#[$attr])* pub clippy::$name, Allow, $description, report_in_external_macro: true
        }
    };
    { $(#[$attr:meta])* pub $name:tt, internal_warn, $description:tt } => {
        declare_tool_lint! {
            $(#[$attr])* pub clippy::$name, Warn, $description, report_in_external_macro: true
        }
    };
}

#[cfg(feature = "internal")]
mod deprecated_lints;
#[cfg_attr(feature = "internal", allow(clippy::missing_clippy_version_attribute))]
mod utils;

// begin lints modules, do not remove this comment, it’s used in `update_lints`
mod absurd_extreme_comparisons;
mod approx_const;
mod arithmetic;
mod as_conversions;
mod asm_syntax;
mod assertions_on_constants;
mod assign_ops;
mod async_yields_async;
mod attrs;
mod await_holding_invalid;
mod bit_mask;
mod blacklisted_name;
mod blocks_in_if_conditions;
mod bool_assert_comparison;
mod booleans;
mod borrow_as_ptr;
mod bytecount;
mod cargo_common_metadata;
mod case_sensitive_file_extension_comparisons;
mod casts;
mod checked_conversions;
mod cognitive_complexity;
mod collapsible_if;
mod collapsible_match;
mod comparison_chain;
mod copies;
mod copy_iterator;
mod create_dir;
mod dbg_macro;
mod default;
mod default_numeric_fallback;
mod default_union_representation;
mod dereference;
mod derivable_impls;
mod derive;
mod disallowed_methods;
mod disallowed_script_idents;
mod disallowed_types;
mod doc;
mod double_comparison;
mod double_parens;
mod drop_forget_ref;
mod duration_subsec;
mod else_if_without_else;
mod empty_enum;
mod entry;
mod enum_clike;
mod enum_variants;
mod eq_op;
mod equatable_if_let;
mod erasing_op;
mod escape;
mod eta_reduction;
mod eval_order_dependence;
mod excessive_bools;
mod exhaustive_items;
mod exit;
mod explicit_write;
mod fallible_impl_from;
mod feature_name;
mod float_equality_without_abs;
mod float_literal;
mod floating_point_arithmetic;
mod format;
mod format_args;
mod formatting;
mod from_over_into;
mod from_str_radix_10;
mod functions;
mod future_not_send;
mod get_last_with_len;
mod identity_op;
mod if_let_mutex;
mod if_not_else;
mod if_then_some_else_none;
mod implicit_hasher;
mod implicit_return;
mod implicit_saturating_sub;
mod inconsistent_struct_constructor;
mod index_refutable_slice;
mod indexing_slicing;
mod infinite_iter;
mod inherent_impl;
mod inherent_to_string;
mod init_numbered_fields;
mod inline_fn_without_body;
mod int_plus_one;
mod integer_division;
mod invalid_upcast_comparisons;
mod items_after_statements;
mod iter_not_returning_iterator;
mod large_const_arrays;
mod large_enum_variant;
mod large_stack_arrays;
mod len_zero;
mod let_if_seq;
mod let_underscore;
mod lifetimes;
mod literal_representation;
mod loops;
mod macro_use;
mod main_recursion;
mod manual_assert;
mod manual_async_fn;
mod manual_bits;
mod manual_map;
mod manual_non_exhaustive;
mod manual_ok_or;
mod manual_strip;
mod manual_unwrap_or;
mod map_clone;
mod map_err_ignore;
mod map_unit_fn;
mod match_on_vec_items;
mod match_result_ok;
mod match_str_case_mismatch;
mod matches;
mod mem_forget;
mod mem_replace;
mod methods;
mod minmax;
mod misc;
mod misc_early;
mod missing_const_for_fn;
mod missing_doc;
mod missing_enforced_import_rename;
mod missing_inline;
mod module_style;
mod modulo_arithmetic;
mod multiple_crate_versions;
mod mut_key;
mod mut_mut;
mod mut_mutex_lock;
mod mut_reference;
mod mutable_debug_assertion;
mod mutex_atomic;
mod needless_arbitrary_self_type;
mod needless_bitwise_bool;
mod needless_bool;
mod needless_borrowed_ref;
mod needless_continue;
mod needless_for_each;
mod needless_late_init;
mod needless_option_as_deref;
mod needless_pass_by_value;
mod needless_question_mark;
mod needless_update;
mod neg_cmp_op_on_partial_ord;
mod neg_multiply;
mod new_without_default;
mod no_effect;
mod non_copy_const;
mod non_expressive_names;
mod non_octal_unix_permissions;
mod non_send_fields_in_send_ty;
mod nonstandard_macro_braces;
mod octal_escapes;
mod only_used_in_recursion;
mod open_options;
mod option_env_unwrap;
mod option_if_let_else;
mod overflow_check_conditional;
mod panic_in_result_fn;
mod panic_unimplemented;
mod partialeq_ne_impl;
mod pass_by_ref_or_value;
mod path_buf_push_overwrite;
mod pattern_type_mismatch;
mod precedence;
mod ptr;
mod ptr_eq;
mod ptr_offset_with_cast;
mod question_mark;
mod ranges;
mod redundant_clone;
mod redundant_closure_call;
mod redundant_else;
mod redundant_field_names;
mod redundant_pub_crate;
mod redundant_slicing;
mod redundant_static_lifetimes;
mod ref_option_ref;
mod reference;
mod regex;
mod repeat_once;
mod return_self_not_must_use;
mod returns;
mod same_name_method;
mod self_assignment;
mod self_named_constructors;
mod semicolon_if_nothing_returned;
mod serde_api;
mod shadow;
mod single_char_lifetime_names;
mod single_component_path_imports;
mod size_of_in_element_count;
mod slow_vector_initialization;
mod stable_sort_primitive;
mod strings;
mod strlen_on_c_strings;
mod suspicious_operation_groupings;
mod suspicious_trait_impl;
mod swap;
mod tabs_in_doc_comments;
mod temporary_assignment;
mod to_digit_is_some;
mod to_string_in_display;
mod trailing_empty_array;
mod trait_bounds;
mod transmute;
mod transmuting_null;
mod try_err;
mod types;
mod undocumented_unsafe_blocks;
mod undropped_manually_drops;
mod unicode;
mod uninit_vec;
mod unit_hash;
mod unit_return_expecting_ord;
mod unit_types;
mod unnamed_address;
mod unnecessary_self_imports;
mod unnecessary_sort_by;
mod unnecessary_wraps;
mod unnested_or_patterns;
mod unsafe_removed_from_name;
mod unused_async;
mod unused_io_amount;
mod unused_self;
mod unused_unit;
mod unwrap;
mod unwrap_in_result;
mod upper_case_acronyms;
mod use_self;
mod useless_conversion;
mod vec;
mod vec_init_then_push;
mod vec_resize_to_zero;
mod verbose_file_reads;
mod wildcard_dependencies;
mod wildcard_imports;
mod write;
mod zero_div_zero;
mod zero_sized_map_values;
// end lints modules, do not remove this comment, it’s used in `update_lints`

pub use crate::utils::conf::Conf;
use crate::utils::conf::TryConf;

/// Register all pre expansion lints
///
/// Pre-expansion lints run before any macro expansion has happened.
///
/// Note that due to the architecture of the compiler, currently `cfg_attr` attributes on crate
/// level (i.e `#![cfg_attr(...)]`) will still be expanded even when using a pre-expansion pass.
///
/// Used in `./src/driver.rs`.
pub fn register_pre_expansion_lints(store: &mut rustc_lint::LintStore, sess: &Session, conf: &Conf) {
    // NOTE: Do not add any more pre-expansion passes. These should be removed eventually.

    let msrv = conf.msrv.as_ref().and_then(|s| {
        parse_msrv(s, None, None).or_else(|| {
            sess.err(&format!(
                "error reading Clippy's configuration file. `{}` is not a valid Rust version",
                s
            ));
            None
        })
    });

    store.register_pre_expansion_pass(|| Box::new(write::Write::default()));
    store.register_pre_expansion_pass(move || Box::new(attrs::EarlyAttributes { msrv }));
}

#[doc(hidden)]
pub fn read_conf(sess: &Session) -> Conf {
    let file_name = match utils::conf::lookup_conf_file() {
        Ok(Some(path)) => path,
        Ok(None) => return Conf::default(),
        Err(error) => {
            sess.struct_err(&format!("error finding Clippy's configuration file: {}", error))
                .emit();
            return Conf::default();
        },
    };

    let TryConf { conf, errors } = utils::conf::read(&file_name);
    // all conf errors are non-fatal, we just use the default conf in case of error
    for error in errors {
        sess.struct_err(&format!(
            "error reading Clippy's configuration file `{}`: {}",
            file_name.display(),
            error
        ))
        .emit();
    }

    conf
}

/// Register all lints and lint groups with the rustc plugin registry
///
/// Used in `./src/driver.rs`.
#[allow(clippy::too_many_lines)]
pub fn register_plugins(store: &mut rustc_lint::LintStore, sess: &Session, conf: &Conf) {
    register_removed_non_tool_lints(store);

    include!("lib.deprecated.rs");

    include!("lib.register_lints.rs");
    include!("lib.register_restriction.rs");
    include!("lib.register_pedantic.rs");

    #[cfg(feature = "internal")]
    include!("lib.register_internal.rs");

    include!("lib.register_all.rs");
    include!("lib.register_style.rs");
    include!("lib.register_complexity.rs");
    include!("lib.register_correctness.rs");
    include!("lib.register_suspicious.rs");
    include!("lib.register_perf.rs");
    include!("lib.register_cargo.rs");
    include!("lib.register_nursery.rs");

    #[cfg(feature = "internal")]
    {
        if std::env::var("ENABLE_METADATA_COLLECTION").eq(&Ok("1".to_string())) {
            store.register_late_pass(|| Box::new(utils::internal_lints::metadata_collector::MetadataCollector::new()));
            return;
        }
    }

    // all the internal lints
    #[cfg(feature = "internal")]
    {
        store.register_early_pass(|| Box::new(utils::internal_lints::ClippyLintsInternal));
        store.register_early_pass(|| Box::new(utils::internal_lints::ProduceIce));
        store.register_late_pass(|| Box::new(utils::inspector::DeepCodeInspector));
        store.register_late_pass(|| Box::new(utils::internal_lints::CollapsibleCalls));
        store.register_late_pass(|| Box::new(utils::internal_lints::CompilerLintFunctions::new()));
        store.register_late_pass(|| Box::new(utils::internal_lints::IfChainStyle));
        store.register_late_pass(|| Box::new(utils::internal_lints::InvalidPaths));
        store.register_late_pass(|| Box::new(utils::internal_lints::InterningDefinedSymbol::default()));
        store.register_late_pass(|| Box::new(utils::internal_lints::LintWithoutLintPass::default()));
        store.register_late_pass(|| Box::new(utils::internal_lints::MatchTypeOnDiagItem));
        store.register_late_pass(|| Box::new(utils::internal_lints::OuterExpnDataPass));
    }

    store.register_late_pass(|| Box::new(utils::author::Author));
    store.register_late_pass(|| Box::new(await_holding_invalid::AwaitHolding));
    store.register_late_pass(|| Box::new(serde_api::SerdeApi));
    let vec_box_size_threshold = conf.vec_box_size_threshold;
    let type_complexity_threshold = conf.type_complexity_threshold;
    let avoid_breaking_exported_api = conf.avoid_breaking_exported_api;
    store.register_late_pass(move || {
        Box::new(types::Types::new(
            vec_box_size_threshold,
            type_complexity_threshold,
            avoid_breaking_exported_api,
        ))
    });
    store.register_late_pass(|| Box::new(booleans::NonminimalBool));
    store.register_late_pass(|| Box::new(needless_bitwise_bool::NeedlessBitwiseBool));
    store.register_late_pass(|| Box::new(eq_op::EqOp));
    store.register_late_pass(|| Box::new(enum_clike::UnportableVariant));
    store.register_late_pass(|| Box::new(float_literal::FloatLiteral));
    let verbose_bit_mask_threshold = conf.verbose_bit_mask_threshold;
    store.register_late_pass(move || Box::new(bit_mask::BitMask::new(verbose_bit_mask_threshold)));
    store.register_late_pass(|| Box::new(ptr::Ptr));
    store.register_late_pass(|| Box::new(ptr_eq::PtrEq));
    store.register_late_pass(|| Box::new(needless_bool::NeedlessBool));
    store.register_late_pass(|| Box::new(needless_option_as_deref::OptionNeedlessDeref));
    store.register_late_pass(|| Box::new(needless_bool::BoolComparison));
    store.register_late_pass(|| Box::new(needless_for_each::NeedlessForEach));
    store.register_late_pass(|| Box::new(misc::MiscLints));
    store.register_late_pass(|| Box::new(eta_reduction::EtaReduction));
    store.register_late_pass(|| Box::new(identity_op::IdentityOp));
    store.register_late_pass(|| Box::new(erasing_op::ErasingOp));
    store.register_late_pass(|| Box::new(mut_mut::MutMut));
    store.register_late_pass(|| Box::new(mut_reference::UnnecessaryMutPassed));
    store.register_late_pass(|| Box::new(len_zero::LenZero));
    store.register_late_pass(|| Box::new(attrs::Attributes));
    store.register_late_pass(|| Box::new(blocks_in_if_conditions::BlocksInIfConditions));
    store.register_late_pass(|| Box::new(collapsible_match::CollapsibleMatch));
    store.register_late_pass(|| Box::new(unicode::Unicode));
    store.register_late_pass(|| Box::new(uninit_vec::UninitVec));
    store.register_late_pass(|| Box::new(unit_hash::UnitHash));
    store.register_late_pass(|| Box::new(unit_return_expecting_ord::UnitReturnExpectingOrd));
    store.register_late_pass(|| Box::new(strings::StringAdd));
    store.register_late_pass(|| Box::new(implicit_return::ImplicitReturn));
    store.register_late_pass(|| Box::new(implicit_saturating_sub::ImplicitSaturatingSub));
    store.register_late_pass(|| Box::new(default_numeric_fallback::DefaultNumericFallback));
    store.register_late_pass(|| Box::new(inconsistent_struct_constructor::InconsistentStructConstructor));
    store.register_late_pass(|| Box::new(non_octal_unix_permissions::NonOctalUnixPermissions));
    store.register_early_pass(|| Box::new(unnecessary_self_imports::UnnecessarySelfImports));

    let msrv = conf.msrv.as_ref().and_then(|s| {
        parse_msrv(s, None, None).or_else(|| {
            sess.err(&format!(
                "error reading Clippy's configuration file. `{}` is not a valid Rust version",
                s
            ));
            None
        })
    });

    let avoid_breaking_exported_api = conf.avoid_breaking_exported_api;
    store.register_late_pass(move || Box::new(approx_const::ApproxConstant::new(msrv)));
    store.register_late_pass(move || Box::new(methods::Methods::new(avoid_breaking_exported_api, msrv)));
    store.register_late_pass(move || Box::new(matches::Matches::new(msrv)));
    store.register_early_pass(move || Box::new(manual_non_exhaustive::ManualNonExhaustive::new(msrv)));
    store.register_late_pass(move || Box::new(manual_strip::ManualStrip::new(msrv)));
    store.register_early_pass(move || Box::new(redundant_static_lifetimes::RedundantStaticLifetimes::new(msrv)));
    store.register_early_pass(move || Box::new(redundant_field_names::RedundantFieldNames::new(msrv)));
    store.register_late_pass(move || Box::new(checked_conversions::CheckedConversions::new(msrv)));
    store.register_late_pass(move || Box::new(mem_replace::MemReplace::new(msrv)));
    store.register_late_pass(move || Box::new(ranges::Ranges::new(msrv)));
    store.register_late_pass(move || Box::new(from_over_into::FromOverInto::new(msrv)));
    store.register_late_pass(move || Box::new(use_self::UseSelf::new(msrv)));
    store.register_late_pass(move || Box::new(missing_const_for_fn::MissingConstForFn::new(msrv)));
    store.register_late_pass(move || Box::new(needless_question_mark::NeedlessQuestionMark));
    store.register_late_pass(move || Box::new(casts::Casts::new(msrv)));
    store.register_early_pass(move || Box::new(unnested_or_patterns::UnnestedOrPatterns::new(msrv)));
    store.register_late_pass(move || Box::new(map_clone::MapClone::new(msrv)));

    store.register_late_pass(|| Box::new(size_of_in_element_count::SizeOfInElementCount));
    store.register_late_pass(|| Box::new(same_name_method::SameNameMethod));
    let max_suggested_slice_pattern_length = conf.max_suggested_slice_pattern_length;
    store.register_late_pass(move || {
        Box::new(index_refutable_slice::IndexRefutableSlice::new(
            max_suggested_slice_pattern_length,
            msrv,
        ))
    });
    store.register_late_pass(|| Box::new(map_err_ignore::MapErrIgnore));
    store.register_late_pass(|| Box::new(shadow::Shadow::default()));
    store.register_late_pass(|| Box::new(unit_types::UnitTypes));
    store.register_late_pass(|| Box::new(loops::Loops));
    store.register_late_pass(|| Box::new(main_recursion::MainRecursion::default()));
    store.register_late_pass(|| Box::new(lifetimes::Lifetimes));
    store.register_late_pass(|| Box::new(entry::HashMapPass));
    store.register_late_pass(|| Box::new(minmax::MinMaxPass));
    store.register_late_pass(|| Box::new(open_options::OpenOptions));
    store.register_late_pass(|| Box::new(zero_div_zero::ZeroDiv));
    store.register_late_pass(|| Box::new(mutex_atomic::Mutex));
    store.register_late_pass(|| Box::new(needless_update::NeedlessUpdate));
    store.register_late_pass(|| Box::new(needless_borrowed_ref::NeedlessBorrowedRef));
    store.register_late_pass(|| Box::new(no_effect::NoEffect));
    store.register_late_pass(|| Box::new(temporary_assignment::TemporaryAssignment));
    store.register_late_pass(|| Box::new(transmute::Transmute));
    let cognitive_complexity_threshold = conf.cognitive_complexity_threshold;
    store.register_late_pass(move || {
        Box::new(cognitive_complexity::CognitiveComplexity::new(
            cognitive_complexity_threshold,
        ))
    });
    let too_large_for_stack = conf.too_large_for_stack;
    store.register_late_pass(move || Box::new(escape::BoxedLocal { too_large_for_stack }));
    store.register_late_pass(move || Box::new(vec::UselessVec { too_large_for_stack }));
    store.register_late_pass(|| Box::new(panic_unimplemented::PanicUnimplemented));
    store.register_late_pass(|| Box::new(strings::StringLitAsBytes));
    store.register_late_pass(|| Box::new(derive::Derive));
    store.register_late_pass(|| Box::new(derivable_impls::DerivableImpls));
    store.register_late_pass(|| Box::new(get_last_with_len::GetLastWithLen));
    store.register_late_pass(|| Box::new(drop_forget_ref::DropForgetRef));
    store.register_late_pass(|| Box::new(empty_enum::EmptyEnum));
    store.register_late_pass(|| Box::new(absurd_extreme_comparisons::AbsurdExtremeComparisons));
    store.register_late_pass(|| Box::new(invalid_upcast_comparisons::InvalidUpcastComparisons));
    store.register_late_pass(|| Box::new(regex::Regex));
    store.register_late_pass(|| Box::new(copies::CopyAndPaste));
    store.register_late_pass(|| Box::new(copy_iterator::CopyIterator));
    store.register_late_pass(|| Box::new(format::UselessFormat));
    store.register_late_pass(|| Box::new(swap::Swap));
    store.register_late_pass(|| Box::new(overflow_check_conditional::OverflowCheckConditional));
    store.register_late_pass(|| Box::new(new_without_default::NewWithoutDefault::default()));
    let blacklisted_names = conf.blacklisted_names.iter().cloned().collect::<FxHashSet<_>>();
    store.register_late_pass(move || Box::new(blacklisted_name::BlacklistedName::new(blacklisted_names.clone())));
    let too_many_arguments_threshold = conf.too_many_arguments_threshold;
    let too_many_lines_threshold = conf.too_many_lines_threshold;
    store.register_late_pass(move || {
        Box::new(functions::Functions::new(
            too_many_arguments_threshold,
            too_many_lines_threshold,
        ))
    });
    let doc_valid_idents = conf.doc_valid_idents.iter().cloned().collect::<FxHashSet<_>>();
    store.register_late_pass(move || Box::new(doc::DocMarkdown::new(doc_valid_idents.clone())));
    store.register_late_pass(|| Box::new(neg_multiply::NegMultiply));
    store.register_late_pass(|| Box::new(mem_forget::MemForget));
    store.register_late_pass(|| Box::new(arithmetic::Arithmetic::default()));
    store.register_late_pass(|| Box::new(assign_ops::AssignOps));
    store.register_late_pass(|| Box::new(let_if_seq::LetIfSeq));
    store.register_late_pass(|| Box::new(eval_order_dependence::EvalOrderDependence));
    store.register_late_pass(|| Box::new(missing_doc::MissingDoc::new()));
    store.register_late_pass(|| Box::new(missing_inline::MissingInline));
    store.register_late_pass(move || Box::new(exhaustive_items::ExhaustiveItems));
    store.register_late_pass(|| Box::new(match_result_ok::MatchResultOk));
    store.register_late_pass(|| Box::new(partialeq_ne_impl::PartialEqNeImpl));
    store.register_late_pass(|| Box::new(unused_io_amount::UnusedIoAmount));
    let enum_variant_size_threshold = conf.enum_variant_size_threshold;
    store.register_late_pass(move || Box::new(large_enum_variant::LargeEnumVariant::new(enum_variant_size_threshold)));
    store.register_late_pass(|| Box::new(explicit_write::ExplicitWrite));
    store.register_late_pass(|| Box::new(needless_pass_by_value::NeedlessPassByValue));
    let pass_by_ref_or_value = pass_by_ref_or_value::PassByRefOrValue::new(
        conf.trivial_copy_size_limit,
        conf.pass_by_value_size_limit,
        conf.avoid_breaking_exported_api,
        &sess.target,
    );
    store.register_late_pass(move || Box::new(pass_by_ref_or_value));
    store.register_late_pass(|| Box::new(ref_option_ref::RefOptionRef));
    store.register_late_pass(|| Box::new(try_err::TryErr));
    store.register_late_pass(|| Box::new(bytecount::ByteCount));
    store.register_late_pass(|| Box::new(infinite_iter::InfiniteIter));
    store.register_late_pass(|| Box::new(inline_fn_without_body::InlineFnWithoutBody));
    store.register_late_pass(|| Box::new(useless_conversion::UselessConversion::default()));
    store.register_late_pass(|| Box::new(implicit_hasher::ImplicitHasher));
    store.register_late_pass(|| Box::new(fallible_impl_from::FallibleImplFrom));
    store.register_late_pass(|| Box::new(double_comparison::DoubleComparisons));
    store.register_late_pass(|| Box::new(question_mark::QuestionMark));
    store.register_early_pass(|| Box::new(suspicious_operation_groupings::SuspiciousOperationGroupings));
    store.register_late_pass(|| Box::new(suspicious_trait_impl::SuspiciousImpl));
    store.register_late_pass(|| Box::new(map_unit_fn::MapUnit));
    store.register_late_pass(|| Box::new(inherent_impl::MultipleInherentImpl));
    store.register_late_pass(|| Box::new(neg_cmp_op_on_partial_ord::NoNegCompOpForPartialOrd));
    store.register_late_pass(|| Box::new(unwrap::Unwrap));
    store.register_late_pass(|| Box::new(duration_subsec::DurationSubsec));
    store.register_late_pass(|| Box::new(indexing_slicing::IndexingSlicing));
    store.register_late_pass(|| Box::new(non_copy_const::NonCopyConst));
    store.register_late_pass(|| Box::new(ptr_offset_with_cast::PtrOffsetWithCast));
    store.register_late_pass(|| Box::new(redundant_clone::RedundantClone));
    store.register_late_pass(|| Box::new(slow_vector_initialization::SlowVectorInit));
    store.register_late_pass(|| Box::new(unnecessary_sort_by::UnnecessarySortBy));
    store.register_late_pass(move || Box::new(unnecessary_wraps::UnnecessaryWraps::new(avoid_breaking_exported_api)));
    store.register_late_pass(|| Box::new(assertions_on_constants::AssertionsOnConstants));
    store.register_late_pass(|| Box::new(transmuting_null::TransmutingNull));
    store.register_late_pass(|| Box::new(path_buf_push_overwrite::PathBufPushOverwrite));
    store.register_late_pass(|| Box::new(integer_division::IntegerDivision));
    store.register_late_pass(|| Box::new(inherent_to_string::InherentToString));
    let max_trait_bounds = conf.max_trait_bounds;
    store.register_late_pass(move || Box::new(trait_bounds::TraitBounds::new(max_trait_bounds)));
    store.register_late_pass(|| Box::new(comparison_chain::ComparisonChain));
    store.register_late_pass(|| Box::new(mut_key::MutableKeyType));
    store.register_late_pass(|| Box::new(modulo_arithmetic::ModuloArithmetic));
    store.register_early_pass(|| Box::new(reference::DerefAddrOf));
    store.register_early_pass(|| Box::new(double_parens::DoubleParens));
    store.register_late_pass(|| Box::new(to_string_in_display::ToStringInDisplay::new()));
    store.register_early_pass(|| Box::new(unsafe_removed_from_name::UnsafeNameRemoval));
    store.register_early_pass(|| Box::new(else_if_without_else::ElseIfWithoutElse));
    store.register_early_pass(|| Box::new(int_plus_one::IntPlusOne));
    store.register_early_pass(|| Box::new(formatting::Formatting));
    store.register_early_pass(|| Box::new(misc_early::MiscEarlyLints));
    store.register_early_pass(|| Box::new(redundant_closure_call::RedundantClosureCall));
    store.register_late_pass(|| Box::new(redundant_closure_call::RedundantClosureCall));
    store.register_early_pass(|| Box::new(unused_unit::UnusedUnit));
    store.register_late_pass(|| Box::new(returns::Return));
    store.register_early_pass(|| Box::new(collapsible_if::CollapsibleIf));
    store.register_early_pass(|| Box::new(items_after_statements::ItemsAfterStatements));
    store.register_early_pass(|| Box::new(precedence::Precedence));
    store.register_early_pass(|| Box::new(needless_continue::NeedlessContinue));
    store.register_early_pass(|| Box::new(redundant_else::RedundantElse));
    store.register_late_pass(|| Box::new(create_dir::CreateDir));
    store.register_early_pass(|| Box::new(needless_arbitrary_self_type::NeedlessArbitrarySelfType));
    let cargo_ignore_publish = conf.cargo_ignore_publish;
    store.register_late_pass(move || Box::new(cargo_common_metadata::CargoCommonMetadata::new(cargo_ignore_publish)));
    store.register_late_pass(|| Box::new(multiple_crate_versions::MultipleCrateVersions));
    store.register_late_pass(|| Box::new(wildcard_dependencies::WildcardDependencies));
    let literal_representation_lint_fraction_readability = conf.unreadable_literal_lint_fractions;
    store.register_early_pass(move || {
        Box::new(literal_representation::LiteralDigitGrouping::new(
            literal_representation_lint_fraction_readability,
        ))
    });
    let literal_representation_threshold = conf.literal_representation_threshold;
    store.register_early_pass(move || {
        Box::new(literal_representation::DecimalLiteralRepresentation::new(
            literal_representation_threshold,
        ))
    });
    let enum_variant_name_threshold = conf.enum_variant_name_threshold;
    store.register_late_pass(move || {
        Box::new(enum_variants::EnumVariantNames::new(
            enum_variant_name_threshold,
            avoid_breaking_exported_api,
        ))
    });
    store.register_early_pass(|| Box::new(tabs_in_doc_comments::TabsInDocComments));
    let upper_case_acronyms_aggressive = conf.upper_case_acronyms_aggressive;
    store.register_late_pass(move || {
        Box::new(upper_case_acronyms::UpperCaseAcronyms::new(
            avoid_breaking_exported_api,
            upper_case_acronyms_aggressive,
        ))
    });
    store.register_late_pass(|| Box::new(default::Default::default()));
    store.register_late_pass(|| Box::new(unused_self::UnusedSelf));
    store.register_late_pass(|| Box::new(mutable_debug_assertion::DebugAssertWithMutCall));
    store.register_late_pass(|| Box::new(exit::Exit));
    store.register_late_pass(|| Box::new(to_digit_is_some::ToDigitIsSome));
    let array_size_threshold = conf.array_size_threshold;
    store.register_late_pass(move || Box::new(large_stack_arrays::LargeStackArrays::new(array_size_threshold)));
    store.register_late_pass(move || Box::new(large_const_arrays::LargeConstArrays::new(array_size_threshold)));
    store.register_late_pass(|| Box::new(floating_point_arithmetic::FloatingPointArithmetic));
    store.register_early_pass(|| Box::new(as_conversions::AsConversions));
    store.register_late_pass(|| Box::new(let_underscore::LetUnderscore));
    store.register_early_pass(|| Box::new(single_component_path_imports::SingleComponentPathImports));
    let max_fn_params_bools = conf.max_fn_params_bools;
    let max_struct_bools = conf.max_struct_bools;
    store.register_early_pass(move || {
        Box::new(excessive_bools::ExcessiveBools::new(
            max_struct_bools,
            max_fn_params_bools,
        ))
    });
    store.register_early_pass(|| Box::new(option_env_unwrap::OptionEnvUnwrap));
    let warn_on_all_wildcard_imports = conf.warn_on_all_wildcard_imports;
    store.register_late_pass(move || Box::new(wildcard_imports::WildcardImports::new(warn_on_all_wildcard_imports)));
    store.register_late_pass(|| Box::new(verbose_file_reads::VerboseFileReads));
    store.register_late_pass(|| Box::new(redundant_pub_crate::RedundantPubCrate::default()));
    store.register_late_pass(|| Box::new(unnamed_address::UnnamedAddress));
    store.register_late_pass(|| Box::new(dereference::Dereferencing::default()));
    store.register_late_pass(|| Box::new(option_if_let_else::OptionIfLetElse));
    store.register_late_pass(|| Box::new(future_not_send::FutureNotSend));
    store.register_late_pass(|| Box::new(if_let_mutex::IfLetMutex));
    store.register_late_pass(|| Box::new(if_not_else::IfNotElse));
    store.register_late_pass(|| Box::new(equatable_if_let::PatternEquality));
    store.register_late_pass(|| Box::new(mut_mutex_lock::MutMutexLock));
    store.register_late_pass(|| Box::new(match_on_vec_items::MatchOnVecItems));
    store.register_late_pass(|| Box::new(manual_async_fn::ManualAsyncFn));
    store.register_late_pass(|| Box::new(vec_resize_to_zero::VecResizeToZero));
    store.register_late_pass(|| Box::new(panic_in_result_fn::PanicInResultFn));
    let single_char_binding_names_threshold = conf.single_char_binding_names_threshold;
    store.register_early_pass(move || {
        Box::new(non_expressive_names::NonExpressiveNames {
            single_char_binding_names_threshold,
        })
    });
    let macro_matcher = conf.standard_macro_braces.iter().cloned().collect::<FxHashSet<_>>();
    store.register_early_pass(move || Box::new(nonstandard_macro_braces::MacroBraces::new(&macro_matcher)));
    store.register_late_pass(|| Box::new(macro_use::MacroUseImports::default()));
    store.register_late_pass(|| Box::new(pattern_type_mismatch::PatternTypeMismatch));
    store.register_late_pass(|| Box::new(stable_sort_primitive::StableSortPrimitive));
    store.register_late_pass(|| Box::new(repeat_once::RepeatOnce));
    store.register_late_pass(|| Box::new(unwrap_in_result::UnwrapInResult));
    store.register_late_pass(|| Box::new(self_assignment::SelfAssignment));
    store.register_late_pass(|| Box::new(manual_unwrap_or::ManualUnwrapOr));
    store.register_late_pass(|| Box::new(manual_ok_or::ManualOkOr));
    store.register_late_pass(|| Box::new(float_equality_without_abs::FloatEqualityWithoutAbs));
    store.register_late_pass(|| Box::new(semicolon_if_nothing_returned::SemicolonIfNothingReturned));
    store.register_late_pass(|| Box::new(async_yields_async::AsyncYieldsAsync));
    let disallowed_methods = conf.disallowed_methods.clone();
    store.register_late_pass(move || Box::new(disallowed_methods::DisallowedMethods::new(disallowed_methods.clone())));
    store.register_early_pass(|| Box::new(asm_syntax::InlineAsmX86AttSyntax));
    store.register_early_pass(|| Box::new(asm_syntax::InlineAsmX86IntelSyntax));
    store.register_late_pass(|| Box::new(undropped_manually_drops::UndroppedManuallyDrops));
    store.register_late_pass(|| Box::new(strings::StrToString));
    store.register_late_pass(|| Box::new(strings::StringToString));
    store.register_late_pass(|| Box::new(zero_sized_map_values::ZeroSizedMapValues));
    store.register_late_pass(|| Box::new(vec_init_then_push::VecInitThenPush::default()));
    store.register_late_pass(|| {
        Box::new(case_sensitive_file_extension_comparisons::CaseSensitiveFileExtensionComparisons)
    });
    store.register_late_pass(|| Box::new(redundant_slicing::RedundantSlicing));
    store.register_late_pass(|| Box::new(from_str_radix_10::FromStrRadix10));
    store.register_late_pass(|| Box::new(manual_map::ManualMap));
    store.register_late_pass(move || Box::new(if_then_some_else_none::IfThenSomeElseNone::new(msrv)));
    store.register_late_pass(|| Box::new(bool_assert_comparison::BoolAssertComparison));
    store.register_early_pass(move || Box::new(module_style::ModStyle));
    store.register_late_pass(|| Box::new(unused_async::UnusedAsync));
    let disallowed_types = conf.disallowed_types.clone();
    store.register_late_pass(move || Box::new(disallowed_types::DisallowedTypes::new(disallowed_types.clone())));
    let import_renames = conf.enforced_import_renames.clone();
    store.register_late_pass(move || {
        Box::new(missing_enforced_import_rename::ImportRename::new(
            import_renames.clone(),
        ))
    });
    let scripts = conf.allowed_scripts.clone();
    store.register_early_pass(move || Box::new(disallowed_script_idents::DisallowedScriptIdents::new(&scripts)));
    store.register_late_pass(|| Box::new(strlen_on_c_strings::StrlenOnCStrings));
    store.register_late_pass(move || Box::new(self_named_constructors::SelfNamedConstructors));
    store.register_late_pass(move || Box::new(feature_name::FeatureName));
    store.register_late_pass(move || Box::new(iter_not_returning_iterator::IterNotReturningIterator));
    store.register_late_pass(move || Box::new(manual_assert::ManualAssert));
    let enable_raw_pointer_heuristic_for_send = conf.enable_raw_pointer_heuristic_for_send;
    store.register_late_pass(move || {
        Box::new(non_send_fields_in_send_ty::NonSendFieldInSendTy::new(
            enable_raw_pointer_heuristic_for_send,
        ))
    });
    store.register_late_pass(move || Box::new(undocumented_unsafe_blocks::UndocumentedUnsafeBlocks::default()));
    store.register_late_pass(|| Box::new(match_str_case_mismatch::MatchStrCaseMismatch));
    store.register_late_pass(move || Box::new(format_args::FormatArgs));
    store.register_late_pass(|| Box::new(trailing_empty_array::TrailingEmptyArray));
    store.register_early_pass(|| Box::new(octal_escapes::OctalEscapes));
    store.register_late_pass(|| Box::new(needless_late_init::NeedlessLateInit));
    store.register_late_pass(|| Box::new(return_self_not_must_use::ReturnSelfNotMustUse));
    store.register_late_pass(|| Box::new(init_numbered_fields::NumberedFields));
    store.register_early_pass(|| Box::new(single_char_lifetime_names::SingleCharLifetimeNames));
    store.register_late_pass(move || Box::new(borrow_as_ptr::BorrowAsPtr::new(msrv)));
    store.register_late_pass(move || Box::new(manual_bits::ManualBits::new(msrv)));
    store.register_late_pass(|| Box::new(default_union_representation::DefaultUnionRepresentation));
<<<<<<< HEAD
    store.register_late_pass(|| Box::new(only_used_in_recursion::OnlyUsedInRecursion));
=======
    store.register_late_pass(|| Box::new(dbg_macro::DbgMacro));
>>>>>>> 5707491b
    // add lints here, do not remove this comment, it's used in `new_lint`
}

#[rustfmt::skip]
fn register_removed_non_tool_lints(store: &mut rustc_lint::LintStore) {
    store.register_removed(
        "should_assert_eq",
        "`assert!()` will be more flexible with RFC 2011",
    );
    store.register_removed(
        "extend_from_slice",
        "`.extend_from_slice(_)` is a faster way to extend a Vec by a slice",
    );
    store.register_removed(
        "range_step_by_zero",
        "`iterator.step_by(0)` panics nowadays",
    );
    store.register_removed(
        "unstable_as_slice",
        "`Vec::as_slice` has been stabilized in 1.7",
    );
    store.register_removed(
        "unstable_as_mut_slice",
        "`Vec::as_mut_slice` has been stabilized in 1.7",
    );
    store.register_removed(
        "misaligned_transmute",
        "this lint has been split into cast_ptr_alignment and transmute_ptr_to_ptr",
    );
    store.register_removed(
        "assign_ops",
        "using compound assignment operators (e.g., `+=`) is harmless",
    );
    store.register_removed(
        "if_let_redundant_pattern_matching",
        "this lint has been changed to redundant_pattern_matching",
    );
    store.register_removed(
        "unsafe_vector_initialization",
        "the replacement suggested by this lint had substantially different behavior",
    );
    store.register_removed(
        "reverse_range_loop",
        "this lint is now included in reversed_empty_ranges",
    );
}

/// Register renamed lints.
///
/// Used in `./src/driver.rs`.
pub fn register_renamed(ls: &mut rustc_lint::LintStore) {
    // NOTE: when renaming a lint, add a corresponding test to tests/ui/rename.rs
    ls.register_renamed("clippy::stutter", "clippy::module_name_repetitions");
    ls.register_renamed("clippy::new_without_default_derive", "clippy::new_without_default");
    ls.register_renamed("clippy::cyclomatic_complexity", "clippy::cognitive_complexity");
    ls.register_renamed("clippy::const_static_lifetime", "clippy::redundant_static_lifetimes");
    ls.register_renamed("clippy::option_and_then_some", "clippy::bind_instead_of_map");
    ls.register_renamed("clippy::box_vec", "clippy::box_collection");
    ls.register_renamed("clippy::block_in_if_condition_expr", "clippy::blocks_in_if_conditions");
    ls.register_renamed("clippy::block_in_if_condition_stmt", "clippy::blocks_in_if_conditions");
    ls.register_renamed("clippy::option_map_unwrap_or", "clippy::map_unwrap_or");
    ls.register_renamed("clippy::option_map_unwrap_or_else", "clippy::map_unwrap_or");
    ls.register_renamed("clippy::result_map_unwrap_or_else", "clippy::map_unwrap_or");
    ls.register_renamed("clippy::option_unwrap_used", "clippy::unwrap_used");
    ls.register_renamed("clippy::result_unwrap_used", "clippy::unwrap_used");
    ls.register_renamed("clippy::option_expect_used", "clippy::expect_used");
    ls.register_renamed("clippy::result_expect_used", "clippy::expect_used");
    ls.register_renamed("clippy::for_loop_over_option", "clippy::for_loops_over_fallibles");
    ls.register_renamed("clippy::for_loop_over_result", "clippy::for_loops_over_fallibles");
    ls.register_renamed("clippy::identity_conversion", "clippy::useless_conversion");
    ls.register_renamed("clippy::zero_width_space", "clippy::invisible_characters");
    ls.register_renamed("clippy::single_char_push_str", "clippy::single_char_add_str");
    ls.register_renamed("clippy::if_let_some_result", "clippy::match_result_ok");
    ls.register_renamed("clippy::disallowed_type", "clippy::disallowed_types");
    ls.register_renamed("clippy::disallowed_method", "clippy::disallowed_methods");
    ls.register_renamed("clippy::ref_in_deref", "clippy::needless_borrow");

    // uplifted lints
    ls.register_renamed("clippy::invalid_ref", "invalid_value");
    ls.register_renamed("clippy::into_iter_on_array", "array_into_iter");
    ls.register_renamed("clippy::unused_label", "unused_labels");
    ls.register_renamed("clippy::drop_bounds", "drop_bounds");
    ls.register_renamed("clippy::temporary_cstring_as_ptr", "temporary_cstring_as_ptr");
    ls.register_renamed("clippy::panic_params", "non_fmt_panics");
    ls.register_renamed("clippy::unknown_clippy_lints", "unknown_lints");
    ls.register_renamed("clippy::invalid_atomic_ordering", "invalid_atomic_ordering");
    ls.register_renamed("clippy::mem_discriminant_non_enum", "enum_intrinsics_non_enums");
}

// only exists to let the dogfood integration test works.
// Don't run clippy as an executable directly
#[allow(dead_code)]
fn main() {
    panic!("Please use the cargo-clippy executable");
}<|MERGE_RESOLUTION|>--- conflicted
+++ resolved
@@ -864,11 +864,8 @@
     store.register_late_pass(move || Box::new(borrow_as_ptr::BorrowAsPtr::new(msrv)));
     store.register_late_pass(move || Box::new(manual_bits::ManualBits::new(msrv)));
     store.register_late_pass(|| Box::new(default_union_representation::DefaultUnionRepresentation));
-<<<<<<< HEAD
     store.register_late_pass(|| Box::new(only_used_in_recursion::OnlyUsedInRecursion));
-=======
     store.register_late_pass(|| Box::new(dbg_macro::DbgMacro));
->>>>>>> 5707491b
     // add lints here, do not remove this comment, it's used in `new_lint`
 }
 
